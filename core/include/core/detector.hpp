--- conflicted
+++ resolved
@@ -8,10 +8,7 @@
 
 #include <sstream>
 #include <string>
-<<<<<<< HEAD
 #include <vecmem/memory/memory_resource.hpp>
-=======
->>>>>>> b6426b91
 
 #include "core/intersection.hpp"
 #include "core/surface_base.hpp"
@@ -63,21 +60,6 @@
               attach_populator<false, dindex, vector_type>,
           typename surfaces_serializer_type = serializer2>
 class detector {
-<<<<<<< HEAD
-
-    public:
-    /** Encodes the position in a collection container for the respective
-        mask type (not for portals for the moment). */
-    enum mask_container_index : unsigned int {
-        e_mask_types = 5,
-        e_rectangle2 = 0,
-        e_trapezoid2 = 1,
-        e_annulus2 = 2,
-        e_cylinder3 = 3,
-        e_ring2 = 4,
-        e_single3 = std::numeric_limits<unsigned int>::max(),
-        e_unknown = std::numeric_limits<unsigned int>::max(),
-=======
 
     public:
     /** Encodes the position in a collection container for the respective
@@ -96,7 +78,6 @@
     enum use_primitive : bool {
         e_surface = true,
         e_portal = false,
->>>>>>> b6426b91
     };
 
     /// The detector type
@@ -111,12 +92,7 @@
 
     /// Volume grid definition
     using volume_grid =
-<<<<<<< HEAD
         grid2<replace_populator<dindex, vector_type>,
-=======
-        grid2<replace_populator<dindex, std::numeric_limits<dindex>::max(),
-                                vector_type>,
->>>>>>> b6426b91
               axis::irregular<array_type, vector_type>,
               axis::irregular<array_type, vector_type>, serializer2>;
 
@@ -225,32 +201,6 @@
          * @param other Volume to be copied
          */
         volume(const volume &other) = default;
-<<<<<<< HEAD
-
-        /** @return the bounds - const access */
-        const array_type<scalar, 6> &bounds() const { return _bounds; }
-
-        /** @return the name */
-        const std::string &name() const { return _name; }
-
-        /** @return the index */
-        dindex index() const { return _index; }
-
-        /** @return the entry into the local surface finders */
-        dindex surfaces_finder_entry() const { return _surfaces_finder_entry; }
-
-        /** @return if the volume is empty or not */
-        bool empty() const {
-            return (is_empty_range(_surface_range) and
-                    is_empty_range(_portal_range));
-        }
-
-        /** @return the number of surfaces in the volume */
-        dindex n_surfaces() { return in_range(_surface_range); }
-
-        /** @return the number of surfaces in the volume */
-        const dindex n_surfaces() const { return in_range(_surface_range); }
-=======
 
         /** @return the bounds - const access */
         const array_type<scalar, 6> &bounds() const { return _bounds; }
@@ -286,49 +236,11 @@
                 return n_in_range(_portal_range);
             }
         }
->>>>>>> b6426b91
 
         /** Set the index into the detector surface container
          *
          * @param range Surface index range
          */
-<<<<<<< HEAD
-        void set_surface_range(dindex_range range) {
-            update_range(_surface_range, std::move(range));
-        }
-
-        /** @return range of surfaces- const access */
-        const auto &surface_range() const { return _surface_range; }
-
-        /** @return the number of portals of the volume */
-        dindex n_portals() { return in_range(_portal_range); }
-
-        /** @return the number of portals of the volume */
-        const dindex n_portals() const { return in_range(_portal_range); }
-
-        /** Set the index into the detector portal container
-         *
-         * @param range Portal index range
-         */
-        void set_portal_range(dindex_range range) {
-            update_range(_portal_range, std::move(range));
-        }
-
-        /** @return range of portals - const access */
-        const auto &portal_range() const { return _portal_range; }
-
-        /** Set the index into the detector transform store for surfaces
-         *
-         * @param range Surface transform index range
-         */
-        void set_surface_trf_range(dindex_range range) {
-            update_range(_surface_trf_range, std::move(range));
-        }
-
-        /** @return range of surface transforms - const access */
-        const auto &surface_trf_range() const { return _surface_trf_range; }
-
-=======
         template <bool surface_range = e_surface>
         void set_range(dindex_range range) {
             if constexpr (surface_range) {
@@ -362,38 +274,10 @@
             }
         }
 
->>>>>>> b6426b91
         /** Set the index into the detector transform store for portals
          *
          * @param range Portal transform index range
          */
-<<<<<<< HEAD
-        void set_portal_trf_range(dindex_range range) {
-            update_range(_portal_trf_range, std::move(range));
-        }
-
-        /** @return range of portal transforms - const access */
-        const auto &portal_trf_range() const { return _portal_trf_range; }
-
-        private:
-        /** Volume section: name */
-        std::string _name = "unknown";
-
-        /** Volume index */
-        dindex _index = dindex_invalid;
-
-        /** Transform ranges in the detector transform store.*/
-        dindex_range _surface_trf_range = {dindex_invalid, dindex_invalid};
-        dindex_range _portal_trf_range = {dindex_invalid, dindex_invalid};
-
-        /** Index ranges in the detector surface/portal containers.*/
-        dindex_range _surface_range = {dindex_invalid, dindex_invalid};
-        dindex_range _portal_range = {dindex_invalid, dindex_invalid};
-
-        /** Index into the surface finder container */
-        dindex _surfaces_finder_entry = dindex_invalid;
-
-=======
         template <bool surface_range = e_surface>
         void set_trf_range(dindex_range range) {
             if constexpr (surface_range) {
@@ -421,7 +305,6 @@
         /** Index into the surface finder container */
         dindex _surfaces_finder_entry = dindex_invalid;
 
->>>>>>> b6426b91
         /** Bounds section, default for r, z, phi */
         array_type<scalar, 6> _bounds = {0.,
                                          std::numeric_limits<scalar>::max(),
@@ -435,11 +318,7 @@
          *
          * @return the number of indexed objects
          */
-<<<<<<< HEAD
-        inline dindex in_range(const dindex_range &range) {
-=======
         inline dindex n_in_range(const dindex_range &range) {
->>>>>>> b6426b91
             return range[1] - range[0];
         }
 
@@ -448,11 +327,7 @@
          *
          * @return the number of indexed objects
          */
-<<<<<<< HEAD
-        inline const dindex in_range(const dindex_range &range) const {
-=======
         inline const dindex n_in_range(const dindex_range &range) const {
->>>>>>> b6426b91
             return range[1] - range[0];
         }
 
@@ -463,11 +338,7 @@
          * @return boolean whether the range is empty
          */
         inline bool is_empty_range(const dindex_range &range) {
-<<<<<<< HEAD
-            return in_range(range) == 0;
-=======
             return n_in_range(range) == 0;
->>>>>>> b6426b91
         }
 
         /** Test whether a range is empty - const
@@ -477,11 +348,7 @@
          * @return boolean whether the range is empty
          */
         inline const bool is_empty_range(const dindex_range &range) const {
-<<<<<<< HEAD
-            return in_range(range) == 0;
-=======
             return n_in_range(range) == 0;
->>>>>>> b6426b91
         }
 
         /** Set or update a range
@@ -504,14 +371,10 @@
     /** Allowed costructor
      * @param name the detector
      */
-<<<<<<< HEAD
     detector(const std::string &name, vecmem::memory_resource &resource)
         : _name(name),
           _volume_grid(volume_grid(std::move(axis::irregular{{}}),
                                    std::move(axis::irregular{{}}), resource)) {}
-=======
-    detector(const std::string &name) : _name(name) {}
->>>>>>> b6426b91
 
     /** Copy constructor makes sure the volumes belong to new detector.
      *
@@ -573,16 +436,6 @@
      *
      * @note can throw an exception if input data is inconsistent
      */
-<<<<<<< HEAD
-    void add_surfaces(
-        volume &volume, surface_filling_container &surfaces,
-        surface_mask_container &masks, transform_container &trfs,
-        const typename alignable_store::context ctx = {}) noexcept(false) {
-        constexpr bool add_surfaces = true;
-        unroll_container_filling<0, surface_filling_container,
-                                 surface_mask_container, add_surfaces>(
-            surfaces, masks, volume, trfs, ctx);
-=======
     template <bool add_surfaces = e_surface, typename object_container,
               typename mask_container>
     void add_objects(
@@ -592,7 +445,6 @@
         unroll_container_filling<0, object_container, mask_container,
                                  add_surfaces>(surfaces, masks, volume, trfs,
                                                ctx);
->>>>>>> b6426b91
     }
 
     /** @return all surfaces/portals in the detector */
@@ -602,93 +454,6 @@
             return _surfaces;
         } else {
             return _portals;
-<<<<<<< HEAD
-        }
-    }
-
-    /** Add a new full set of alignable transforms for portals of a volume
-     *
-     * @param volume The volume we add the transforms to
-     * @param portals The portals of the volume
-     * @param trfs The portal transforms (same number as portals)
-     * @param ctx The context of the call
-     *
-     * @note can throw an exception if input data is inconsistent
-     */
-    void add_portals(
-        volume &volume, portal_filling_container &portals,
-        portal_mask_container &masks, transform_container &trfs,
-        const typename alignable_store::context &ctx) noexcept(false) {
-        constexpr bool add_surfaces = false;
-        unroll_container_filling<0, portal_filling_container,
-                                 portal_mask_container, add_surfaces>(
-            portals, masks, volume, trfs, ctx);
-    }
-
-    /** Get @return all surface/portal masks in the detector */
-    template <bool is_surface_masks = true>
-    const auto &masks() const {
-        if constexpr (is_surface_masks) {
-            return _surface_masks;
-        } else {
-            return _portal_masks;
-        }
-    }
-
-    /** Unrolls the data containers according to mask type and fills the
-     * detector.
-     *
-     * @tparam current_idx the current mask context to be processed
-     * @tparam object_container surfaces/portals for which the links are updated
-     * @tparam mask_container surface/portal masks, sorted by type
-     * @tparam add_surfaces check whether we deal with surfaces or portals
-     *
-     */
-    template <size_t current_idx = 0, typename object_container,
-              typename mask_container, bool add_surfaces>
-    void unroll_container_filling(
-        object_container &objects, mask_container &masks, volume &volume,
-        transform_container &trfs,
-        const typename alignable_store::context ctx = {}) {
-        // Get the surfaces/portals for a mask type
-        auto &typed_objects = objects[current_idx];
-        // Get the corresponding transforms
-        const auto &surface_transforms = trfs[current_idx];
-        // and the corresponding masks
-        auto &object_masks = std::get<current_idx>(masks);
-
-        // Fill object masks into the correct detector container
-        auto add_detector_masks = [&](auto &detector_container) -> dindex {
-            auto &detector_masks = std::get<current_idx>(detector_container);
-            const dindex mask_offset = detector_masks.size();
-            detector_masks.reserve(mask_offset + object_masks.size());
-            detector_masks.insert(detector_masks.end(), object_masks.begin(),
-                                  object_masks.end());
-
-            return mask_offset;
-        };
-
-        // Fill objects (surfaces or portals) into the detector container
-        auto add_detector_objects = [&](auto &detector_container) {
-            detector_container.reserve(detector_container.size() +
-                                       typed_objects.size());
-            detector_container.insert(detector_container.end(),
-                                      typed_objects.begin(),
-                                      typed_objects.end());
-        };
-
-        if (surface_transforms.size(ctx) != 0 and not typed_objects.empty()) {
-            // Current offsets into detectors containers
-            const auto trsf_offset = transform_index(ctx);
-            _transforms.append(ctx, std::move(std::get<current_idx>(trfs)));
-
-            // Fill surface or portal container?
-            if constexpr (add_surfaces) {
-                // Surface transforms for this volume
-                volume.set_surface_trf_range(
-                    dindex_range{trsf_offset, transform_index(ctx)});
-
-=======
         }
     }
 
@@ -755,7 +520,6 @@
                 volume.template set_trf_range<e_surface>(
                     dindex_range{trsf_offset, transform_index(ctx)});
 
->>>>>>> b6426b91
                 const auto sf_mask_offset = add_detector_masks(_surface_masks);
 
                 // Update the surfaces mask link
@@ -765,20 +529,12 @@
 
                 // Now put the surfaces into the detector
                 add_detector_objects(_surfaces);
-<<<<<<< HEAD
-                volume.set_surface_range(
-=======
                 volume.template set_range<e_surface>(
->>>>>>> b6426b91
                     {_surfaces.size() - typed_objects.size(),
                      _surfaces.size()});
             } else {
                 // Portal transforms for this volume
-<<<<<<< HEAD
-                volume.set_portal_trf_range(
-=======
                 volume.template set_trf_range<e_portal>(
->>>>>>> b6426b91
                     dindex_range{trsf_offset, transform_index(ctx)});
 
                 // Fill the correct mask type
@@ -793,11 +549,7 @@
 
                 // Now put the portals into the detector
                 add_detector_objects(_portals);
-<<<<<<< HEAD
-                volume.set_portal_range(
-=======
                 volume.template set_range<e_portal>(
->>>>>>> b6426b91
                     {_portals.size() - typed_objects.size(), _portals.size()});
             }
         }
@@ -865,17 +617,10 @@
         for (const auto &[i, v] : enumerate(_volumes)) {
             ss << "[>>] Volume at index " << i << " - name: '" << v.name()
                << "'" << std::endl;
-<<<<<<< HEAD
-            ss << "     contains    " << v.n_surfaces() << " detector surfaces"
-               << std::endl;
-            ss << "                 " << v.n_portals() << " detector portals"
-               << std::endl;
-=======
             ss << "     contains    " << v.template n_objects<e_surface>()
                << " detector surfaces" << std::endl;
             ss << "                 " << v.template n_objects<e_portal>()
                << " detector portals" << std::endl;
->>>>>>> b6426b91
             if (v._surfaces_finder_entry != dindex_invalid) {
                 ss << "     finders idx " << v._surfaces_finder_entry
                    << std::endl;
@@ -907,12 +652,7 @@
 
     vector_type<surfaces_finder> _surfaces_finders;
 
-<<<<<<< HEAD
     volume_grid _volume_grid;
-=======
-    volume_grid _volume_grid = volume_grid(std::move(axis::irregular{{}}),
-                                           std::move(axis::irregular{{}}));
->>>>>>> b6426b91
 };
 
 }  // namespace detray