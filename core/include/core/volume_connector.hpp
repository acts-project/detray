/** Detray library, part of the ACTS project (R&D line)
 *
 * (c) 2020 CERN for the benefit of the ACTS project
 *
 * Mozilla Public License Version 2.0
 */

#pragma once

namespace detray {
/// Connector method for cylindrical volumes without phi separation
///
/// @tparam detector_type is the type of the detector for the volume access
///
/// @param d [in,out] the detector to which the portal surfaces are added
/// @param volume_grid [in] the indexed volume grid
///
template <typename detector_type,
          template <typename, unsigned int> class array_type = darray,
          template <typename...> class tuple_type = dtuple,
          template <typename> class vector_type = dvector>
void connect_cylindrical_volumes(
    detector_type &d, const typename detector_type::volume_grid &volume_grid) {
    typename detector_type::context default_context = {};

    // The grid is populated, now create portal surfaces
    // Start from left bottom corner (0,0)
    vector_type<array_type<dindex, 2>> seeds = {{0, 0}};
    dmap<dindex, dindex> seed_map;

    // The axes are used quite a bit
    const auto &axis_r = volume_grid.axis_p0();
    const auto &axis_z = volume_grid.axis_p1();

    /*** Helper function to add a new seed
     * It checks for validity of the seed
     *
     * @param seed the (potential new seed)
     * @param volume_index the volume index for this seed
     *        to avoid duplicate entries
     *
     * @note seeds are only set in bottom left corners of blocks
     **/
    auto add_new_seed = [&](const array_type<dindex, 2> &seed,
                            dindex volume_index) -> void {
        if (volume_index == dindex_invalid) {
            return;
        }

        if (seed_map.find(volume_index) != seed_map.end()) {
            ++seed_map[volume_index];
            return;
        }
        seed_map[volume_index] = 1;

        if (seed[0] < axis_r.bins() and seed[1] < axis_z.bins()) {
            seeds.push_back(seed);
        }
    };

    // Growing loop over the seeds, process to the end
    for (dindex iseed = 0; iseed < seeds.size(); ++iseed) {
        // The running seed & the refence seed
        auto seed = seeds[iseed];
        const auto &ref = volume_grid.bin(seed[0], seed[1]);

        // Build and add the portal surfaces
        auto &volume = d.indexed_volume(ref);

        // Collect portals per seed
        vector_type<tuple_type<array_type<scalar, 2>, dindex>>
            left_portals_info;
        vector_type<tuple_type<array_type<scalar, 2>, dindex>>
            upper_portals_info;
        vector_type<tuple_type<array_type<scalar, 2>, dindex>>
            right_portals_info;
        vector_type<tuple_type<array_type<scalar, 2>, dindex>>
            lower_portals_info;

        /// Helper method for walking up along the bins
        ///
        /// @param start_bin is the start bin of the walk
        /// @param portals_info is the container to collect for portals
        /// @param peek is the peek direction in z
        /// @param add_seed is a boolean whether new seeds should be added
        ///
        /// @return the end position of the the walk (inside position)
        auto walk_up =
            [&](array_type<dindex, 2> start_bin,
                vector_type<tuple_type<array_type<scalar, 2>, dindex>>
                    &portals_info,
                int peek, bool add_seed = false) -> array_type<dindex, 2> {
            auto running_bin = start_bin;
            array_type<dindex, 2> last_added = {dindex_invalid, dindex_invalid};
            // Test entry
            auto test = volume_grid.bin(running_bin[0], running_bin[1]);
            // Low/high
            auto low = axis_r.borders(running_bin[0]);
            auto high = axis_r.borders(running_bin[0]);
            //  1 - Left walk up
            // First peek to the to the left for portal desitnations
            dindex last_portal_dest =
                (running_bin[1] > 0 and running_bin[1] < axis_r.bins())
                    ? volume_grid.bin(running_bin[0], running_bin[1] + peek)
                    : dindex_invalid;
            while ((ref == test) and ++running_bin[0] < axis_r.bins()) {
                high = axis_r.borders(running_bin[0]);
                test = (seed[0] + 1 < axis_r.bins())
                           ? volume_grid.bin(running_bin[0], running_bin[1])
                           : dindex_invalid;
                // Peek outside and see if the portal destination has changed
                dindex portal_dest =
                    (running_bin[1] > 0 and running_bin[1] < axis_r.bins())
                        ? volume_grid.bin(running_bin[0], running_bin[1] + peek)
                        : dindex_invalid;
                if (portal_dest != last_portal_dest) {
                    // Record the boundary
                    portals_info.push_back(
                        {{low[0], high[0]}, last_portal_dest});
                    last_added = {running_bin[0] - 1, running_bin[1]};
                    // low is the new high
                    low = high;
                    last_portal_dest = portal_dest;
                }
                high = axis_r.borders(running_bin[0]);
            }

            // First Potential new seed
            if (add_seed) {
                add_new_seed(running_bin, test);
            }
            // By this we undo the overstepping in the loop (either by grid
            // boundary or ref/test fail)
            high = axis_r.borders(--running_bin[0]);
            if (last_added != running_bin) {
                portals_info.push_back({{low[0], high[1]}, last_portal_dest});
            }

            // The new position after walking is returned
            return running_bin;
        };

        /// Helper method for walking up along the bins
        ///
        /// @param start_bin is the start bin of the walk
        /// @param portals_info is the container to collect for portals
        /// @param peek is the peek direction in z
        /// @param add_seed is a boolean whether new seeds should be added
        /// @param walk_only is a boolean whether to actually add boundaries or
        /// not
        ///
        /// @return the end position of the the walk (inside position)
        auto walk_right =
            [&](const array_type<dindex, 2> &start_bin,
                vector_type<tuple_type<array_type<scalar, 2>, dindex>>
                    &portals_info,
                int peek, bool add_seed = false,
                bool walk_only = false) -> array_type<dindex, 2> {
            auto running_bin = start_bin;
            array_type<dindex, 2> last_added = {dindex_invalid, dindex_invalid};

            // Test, low and high at seed position
            auto test = volume_grid.bin(running_bin[0], running_bin[1]);
            // Low/high
            auto low = axis_z.borders(running_bin[1]);
            auto high = axis_z.borders(running_bin[1]);

            dindex last_portal_dest =
                (running_bin[0] < axis_r.bins())
                    ? volume_grid.bin(running_bin[0] + peek, running_bin[1])
                    : dindex_invalid;

            // Seed setting loop as well
            while (ref == test and (++running_bin[1]) < axis_z.bins()) {
                high = axis_z.borders(running_bin[1]);
                test = volume_grid.bin(running_bin[0], running_bin[1]);
                // Peek outside and see if the portal destination has changed
                dindex portal_dest =
                    (running_bin[0] < axis_r.bins())
                        ? volume_grid.bin(running_bin[0] + peek, running_bin[1])
                        : dindex_invalid;
                if (portal_dest != last_portal_dest) {
                    // Record the boundary
                    if (not walk_only) {
                        portals_info.push_back(
                            {{low[0], high[0]}, last_portal_dest});
                        last_added = {running_bin[0], running_bin[1] - 1};
                    }
                    // low is the new high
                    low = high;
                    last_portal_dest = portal_dest;
                    // That's a new seed right here, except for last one
                    if (running_bin[1] < axis_z.bins() and add_seed) {
                        add_new_seed({running_bin[0] + peek, running_bin[1]},
                                     portal_dest);
                    }
                }
                high = axis_z.borders(running_bin[1]);
            }
            // By this we undo the overstepping (see above)
            high = axis_z.borders(--running_bin[1]);
            if (not walk_only and last_added != running_bin) {
                portals_info.push_back({{low[0], high[1]}, last_portal_dest});
            }
            // The new bin position after walk
            return running_bin;
        };

        // Walk up from the (initial) seed position
        auto up_left = walk_up(seed, left_portals_info, true, -1);
        // Walk to the right from the resulting upper position
        walk_right(up_left, upper_portals_info, true, 1);
        // Walk right from the (initial) seed position
        auto bottom_right =
            walk_right(seed, lower_portals_info, false, -1, seed[0] == 0);
        // Walk up from the bottom right corner
        walk_up(bottom_right, right_portals_info, false, 1);

        typename detector_type::portal_filling_container portals = {};
        typename detector_type::portal_mask_container portal_masks;
        typename detector_type::transform_container portal_transforms;

        // The bounds can be used for the mask and transform information
        const auto &volume_bounds = volume.bounds();

        /** Helper lambda to build disc portals
         *
         * @param portals_info The volume_index
         * @param bound_index The access for the boundary parameter
         *
         **/
        auto add_disc_portals =
            [&](vector_type<tuple_type<array_type<scalar, 2>, dindex>>
                    &portals_info,
                dindex bound_index) -> void {
            // Fill in the left side portals
            if (not portals_info.empty()) {
                // The portal transfrom is given from the left
                __plugin::vector3 _translation{0., 0.,
                                               volume_bounds[bound_index]};

                // Get the mask context group and fill it
                auto &disc_portal_transforms =
                    std::get<detector_type::portal_disc::mask_context>(
                        portal_transforms);
                auto &disc_portals =
                    std::get<detector_type::portal_disc::mask_context>(portals);
                auto &mask_group =
                    std::get<detector_type::portal_disc::mask_context>(
                        portal_masks);

                typename detector_type::portal_mask_index mask_index = {
                    detector_type::portal_disc::mask_context,
                    {mask_group.size(), mask_group.size()}};
                // Create a stub mask for every unique index
                for (auto &info_ : portals_info) {
                    typename detector_type::portal_disc _portal_disc = {
                        std::get<0>(info_),
                        {std::get<1>(info_), dindex_invalid}};
                    std::get<1>(mask_index)[1] = mask_group.size();
                    mask_group.push_back(_portal_disc);
                }
                // Create the portal
                typename detector_type::portal _portal{
                    disc_portal_transforms.size(default_context), mask_index,
                    volume.index(), dindex_invalid};
                // Save the data
                disc_portals.push_back(std::move(_portal));
                disc_portal_transforms.emplace_back(default_context,
                                                    _translation);
            }
        };

        /** Helper lambda for cylindrical portals
         *
         * @param portals_info
         * @param bound_index
         **/
        auto add_cylinder_portal =
            [&](vector_type<tuple_type<array_type<scalar, 2>, dindex>>
                    &portals_info,
                dindex bound_index) -> void {
            // Fill in the upper side portals
            if (not portals_info.empty()) {
                // Get the mask context group and fill it
                auto &cylinder_portal_transforms =
                    std::get<detector_type::portal_cylinder::mask_context>(
                        portal_transforms);
                auto &cylinder_portals =
                    std::get<detector_type::portal_cylinder::mask_context>(
                        portals);
                auto &mask_group =
                    std::get<detector_type::portal_cylinder::mask_context>(
                        portal_masks);

                typename detector_type::portal_mask_index mask_index = {
                    detector_type::portal_cylinder::mask_context,
                    {mask_group.size(), mask_group.size()}};
                for (auto &info_ : portals_info) {
                    const auto cylinder_range = std::get<0>(info_);
                    array_type<scalar, 3> cylinder_bounds = {
                        volume_bounds[bound_index], cylinder_range[0],
                        cylinder_range[1]};
                    typename detector_type::portal_cylinder _portal_cylinder = {
                        cylinder_bounds, {std::get<1>(info_), dindex_invalid}};
                    std::get<1>(mask_index)[1] = mask_group.size();
                    mask_group.push_back(_portal_cylinder);
                }
                // Create the portal
                typename detector_type::portal _portal{
                    cylinder_portal_transforms.size(default_context),
                    mask_index, volume.index(), dindex_invalid};
                cylinder_portals.push_back(std::move(_portal));
                // This will be concentric targetted at nominal center
                cylinder_portal_transforms.emplace_back(default_context);
            }
        };

        // Add portals to the volume
        add_disc_portals(left_portals_info, 2);
        add_cylinder_portal(upper_portals_info, 1);
        add_disc_portals(right_portals_info, 3);
        add_cylinder_portal(lower_portals_info, 0);

        // Add portals to detector
<<<<<<< HEAD
        d.add_portals(volume, portals, portal_masks, portal_transforms,
                      default_context);
=======
        d.template add_objects<detector_type::e_portal>(
            volume, portals, portal_masks, portal_transforms, default_context);
>>>>>>> b6426b91
    }
}
}  // namespace detray<|MERGE_RESOLUTION|>--- conflicted
+++ resolved
@@ -323,13 +323,8 @@
         add_cylinder_portal(lower_portals_info, 0);
 
         // Add portals to detector
-<<<<<<< HEAD
-        d.add_portals(volume, portals, portal_masks, portal_transforms,
-                      default_context);
-=======
         d.template add_objects<detector_type::e_portal>(
             volume, portals, portal_masks, portal_transforms, default_context);
->>>>>>> b6426b91
     }
 }
 }  // namespace detray