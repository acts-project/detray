--- conflicted
+++ resolved
@@ -43,36 +43,11 @@
     /** Empty context type struct */
     struct context {};
 
-<<<<<<< HEAD
-    /** Helper struct to pass range and context */
-    template <typename range_iterator>
-    struct contextual_range {
-        using context = static_transform_store::context;
-        /*context ctx;*/
-
-        const range_iterator r;
-
-        DETRAY_HOST_DEVICE
-        inline auto begin() { return r.begin(); }
-        DETRAY_HOST_DEVICE
-        inline auto end() { return r.end(); }
-
-        DETRAY_HOST_DEVICE
-        inline decltype(auto) operator[](const dindex i) {
-            return *(r.begin() + i);
-        }
-        DETRAY_HOST_DEVICE
-        inline decltype(auto) operator[](const dindex i) const {
-            return *(r.begin() + i);
-        }
-    };
-
-    using storage = vector_type<transform3>;
-=======
     /** Elementwise access. Needs []operator for storage type for now */
+    DETRAY_HOST_DEVICE
     inline decltype(auto) operator[](const dindex i) { return _data[i]; }
+    DETRAY_HOST_DEVICE
     inline decltype(auto) operator[](const dindex i) const { return _data[i]; }
->>>>>>> 08db24ab
 
     /** Forward iterator : Contextual STL like API
      *
@@ -113,17 +88,10 @@
      *
      * @return range restricted iterator
      */
-<<<<<<< HEAD
-    DETRAY_HOST_DEVICE
-    const inline auto range(const dindex_range &&range,
-                            const context &ctx) const {
-        return contextual_range<decltype(range_iter(_data, std::move(range)))>{
-            range_iter(_data, std::move(range))};
-=======
     template <typename range_type>
-    const inline auto range(range_type &&range, const context & /*ctx*/) const {
+    DETRAY_HOST_DEVICE const inline auto range(range_type &&range,
+                                               const context & /*ctx*/) const {
         return iterator_range(_data, std::forward<range_type>(range));
->>>>>>> 08db24ab
     }
 
     /** Reserve memory : Contextual STL like API
