--- conflicted
+++ resolved
@@ -29,13 +29,8 @@
      **/
     template <typename local_type>
     intersection_status is_inside(
-<<<<<<< HEAD
-        const point2& /*ignored*/,
-        const mask_tolerance& t = within_epsilon) const {
-=======
         const point2 & /*ignored*/,
         const mask_tolerance &t = within_epsilon) const {
->>>>>>> b6426b91
         return t ? e_hit : e_missed;
     }
 
@@ -49,11 +44,7 @@
      * @return a bool that is ture if inside
      **/
     template <typename local_type>
-<<<<<<< HEAD
-    bool is_inside(const point2& /*ignored*/, scalar /*ignored*/) const {
-=======
     bool is_inside(const point2 & /*ignored*/, scalar /*ignored*/) const {
->>>>>>> b6426b91
         return true;
     }
 
@@ -67,11 +58,7 @@
      * @return a bool that is ture if inside
      **/
     template <typename local_type>
-<<<<<<< HEAD
-    bool is_inside(const point2& /*ignored*/, scalar /*ignored*/,
-=======
     bool is_inside(const point2 & /*ignored*/, scalar /*ignored*/,
->>>>>>> b6426b91
                    scalar /*ignored*/) const {
         return true;
     }
