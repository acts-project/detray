/** Detray library, part of the ACTS project (R&D line)
 *
 * (c) 2021 CERN for the benefit of the ACTS project
 *
 * Mozilla Public License Version 2.0
 */

#pragma once

#include <algorithm>

#include "core/intersection.hpp"
#include "core/track.hpp"
#include "tools/intersection_kernel.hpp"
#include "utils/enumerate.hpp"
#include "utils/indexing.hpp"

namespace detray {

/** A void inpector that does nothing.
 *
 * Inspectors can be plugged in to understand the
 * the current navigation state information.
 *
 */
struct void_inspector {
    template <typename state_type>
    void operator()(const state_type & /*ignored*/) {}
};

/** The navigator struct.
 *
 * It follows the Acts::Navigator sturcture of sequence of
 * - status()
 * - target()
 * calls.
 *
 * @tparam detector_tupe is the type of the detector
 * @tparam inspector_type is a validation inspector
 */
template <typename detector_type, typename inspector_type = void_inspector>
struct navigator {

    using surface = typename detector_type::surface;
    using surface_link = typename detector_type::surface_link;

    using portal = typename detector_type::portal;
    using portal_links = typename detector_type::portal_links;

    using context = typename detector_type::context;

    /** Navigation status flag */
    enum navigation_status : int {
        e_on_target = -3,
        e_abort = -2,
        e_unknown = -1,
        e_towards_surface = 0,
        e_on_surface = 1,
        e_towards_portal = 2,
        e_on_portal = 3,
    };

    /** Navigation trust level */
    enum navigation_trust_level : int {
        e_no_trust = 0,    // re-evalute the candidates all over
        e_fair_trust = 1,  // re-evaluate the distance & order of the
                           // (preselected) candidates
        e_high_trust = 3,  // re-evaluate the distance to the next candidate
        e_full_trust = 4   // trust fully: distance & next candidate
    };

    /** A nested navigation kernel struct which can be used for surfaces,
     *portals, volumes a like.
     *
     * @tparam object_type the type of the relevant object
     * @tparam candidate_type the type of the candidates in the list
     * @tparam links_type the type of the links the candidate is holding
     *
     **/
    template <typename object_type, typename candidate_type,
              typename links_type,
              template <typename> class vector_type = dvector>
    struct navigation_kernel {
        const object_type *on = nullptr;
        vector_type<candidate_type> candidates = {};
        typename vector_type<candidate_type>::iterator next = candidates.end();
        links_type links;

        /** Indicate that the kernel is empty */
        bool empty() const { return candidates.empty(); }

        /** Forward the kernel size */
        size_t size() const { return candidates.size(); }

        /** Clear the kernel */
        void clear() {
            candidates.clear();
            next = candidates.end();
            links = links_type{};
            on = nullptr;
        }
    };

    /** A navigation state object used to cache the information of the
     * current navigation stream.
     *
     * It requires to have a scalar represenation to be used for a stepper
     **/
    struct state {
        /** Kernel for the surfaces */
        navigation_kernel<surface, intersection, surface_link> surface_kernel;
        /** Kernel for the portals */
        navigation_kernel<portal, intersection, portal_links> portal_kernel;

        /** Volume navigation: index */
        dindex volume_index = dindex_invalid;

        /**  Distance to next - will be casted into a scalar with call operator
         */
        scalar distance_to_next = std::numeric_limits<scalar>::infinity();
        /** The on surface tolerance - permille */
        scalar on_surface_tolerance = 1e-3;

        /** The inspector type of this navigation engine */
        inspector_type inspector;

        /**  The navigation status */
        navigation_status status = e_unknown;

        /** If a surface / portal is reached */
        dindex current_index = dindex_invalid;

        /** The navigation trust level */
        navigation_trust_level trust_level = e_no_trust;

        /** Scalar representation of the navigation state,
         * @returns distance to next
         **/
        scalar operator()() const { return distance_to_next; }
    };

    __plugin::cartesian2 cart2;
    __plugin::polar2 pol2;
    __plugin::cylindrical2 cyl2;

    /// The detector in which we are moving
    detector_type detector;

    /** Constructor with move constructor
     *
     * @param d the detector for this navigator
     */
    navigator(detector_type &&d) : detector(std::move(d)) {}

    /** Navigation status() call which established the current navigation
     *information.
     *
     * @param navigation [in, out] is the navigation cache object
     * @param track [in] is the track infromation
     *
     * @return a heartbeat to indicate if the navigation is still alive
     **/
    bool status(state &navigation, const track<context> &track) const {

        bool heartbeat = true;

        // Retrieve the volume & set index
        // Retrieve the volume, either from valid index or through global search
        const auto &volume =
            (navigation.volume_index != dindex_invalid)
                ? detector.indexed_volume(navigation.volume_index)
                : detector.indexed_volume(track.pos);
        navigation.volume_index = volume.index();
        // Retrieve the kernels
        auto &surface_kernel = navigation.surface_kernel;
        auto &portal_kernel = navigation.portal_kernel;

        // The navigation is not yet initialized, or you lost trust in it
        if (navigation.volume_index == dindex_invalid or
            navigation.trust_level == e_no_trust) {
            // First try to get the surface candidates
<<<<<<< HEAD
            initialize_kernel(navigation, surface_kernel, track,
                              volume.surface_range(),
                              volume.surface_trf_range());
            // If no surfaces are to processed, initialize the portals
            if (surface_kernel.empty()) {
                initialize_kernel(navigation, portal_kernel, track,
                                  volume.portal_range(),
                                  volume.portal_trf_range());
=======
            initialize_kernel(
                navigation, surface_kernel, track,
                volume.template range<detector_type::e_surface>(),
                volume.template trf_range<detector_type::e_surface>());
            // If no surfaces are to processed, initialize the portals
            if (surface_kernel.empty()) {
                initialize_kernel(
                    navigation, portal_kernel, track,
                    volume.template range<detector_type::e_portal>(),
                    volume.template trf_range<detector_type::e_portal>());
>>>>>>> b6426b91
                heartbeat = check_volume_switch(navigation);
            }
            // Before returning, run through the inspector
            navigation.inspector(navigation);
            return heartbeat;
        }

        // Update the surface kernel
        if (not is_exhausted(surface_kernel) and
<<<<<<< HEAD
            update_kernel(navigation, surface_kernel, track,
                          volume.surface_range(), volume.surface_trf_range())) {
=======
            update_kernel(
                navigation, surface_kernel, track,
                volume.template range<detector_type::e_surface>(),
                volume.template trf_range<detector_type::e_surface>())) {
>>>>>>> b6426b91
            navigation.inspector(navigation);
            return heartbeat;
        }

        // Update the portal kernel
<<<<<<< HEAD
        update_kernel(navigation, portal_kernel, track, volume.portal_range(),
                      volume.portal_trf_range());
=======
        update_kernel(navigation, portal_kernel, track,
                      volume.template range<detector_type::e_portal>(),
                      volume.template trf_range<detector_type::e_portal>());
>>>>>>> b6426b91
        heartbeat = check_volume_switch(navigation);
        navigation.inspector(navigation);
        return heartbeat;
    }

    /** Target function of the navigator, finds the next candidates
     *   and set the distance to next
     *
     * @param navigation is the navigation cache
     * @param track is the current track information
     *
     * @return a heartbeat to indicate if the navigation is still alive
     **/
    bool target(state &navigation, const track<context> &track) const {
        bool heartbeat = true;

        // Full trust level from target() call
        if (navigation.trust_level == e_full_trust) {
            return heartbeat;
        }

        // Retrieve the volume, either from valid index or through global search
        const auto &volume =
            (navigation.volume_index != dindex_invalid)
                ? detector.indexed_volume(navigation.volume_index)
                : detector.indexed_volume(track.pos);
        navigation.volume_index = volume.index();
        // Retrieve the kernels
        auto &surface_kernel = navigation.surface_kernel;
        auto &portal_kernel = navigation.portal_kernel;
        // High targetting level
        if (navigation.trust_level == e_high_trust) {
            // Surfaces are/were present
            if (not surface_kernel.empty()) {
                if (is_exhausted(surface_kernel)) {
                    // Clear the surface kernel
                    surface_kernel.clear();
                    navigation.trust_level = e_no_trust;
<<<<<<< HEAD
                    update_kernel(navigation, portal_kernel, track,
                                  volume.portal_range(),
                                  volume.portal_trf_range());
                    navigation.inspector(navigation);
                    return heartbeat;
                } else if (update_kernel(navigation, surface_kernel, track,
                                         volume.surface_range(),
                                         volume.surface_trf_range())) {
=======
                    update_kernel(
                        navigation, portal_kernel, track,
                        volume.template range<detector_type::e_portal>(),
                        volume.template trf_range<detector_type::e_portal>());
                    navigation.inspector(navigation);
                    return heartbeat;
                } else if (update_kernel(
                               navigation, surface_kernel, track,
                               volume
                                   .template range<detector_type::e_surface>(),
                               volume.template trf_range<
                                   detector_type::e_surface>())) {
>>>>>>> b6426b91
                    navigation.inspector(navigation);
                    return heartbeat;
                }
            }
            // Portals are present
            update_kernel(navigation, portal_kernel, track,
<<<<<<< HEAD
                          volume.portal_range(), volume.portal_trf_range());
        } else if (navigation.trust_level == e_no_trust) {
            // First try to get the surface candidates
            initialize_kernel(navigation, surface_kernel, track,
                              volume.surface_range(),
                              volume.surface_trf_range());
            // If no surfaces are to processed, initialize the portals
            if (surface_kernel.empty()) {
                initialize_kernel(navigation, portal_kernel, track,
                                  volume.portal_range(),
                                  volume.portal_trf_range(),
                                  navigation.status == e_on_portal);
=======
                          volume.template range<detector_type::e_portal>(),
                          volume.template trf_range<detector_type::e_portal>());
        } else if (navigation.trust_level == e_no_trust) {
            // First try to get the surface candidates
            initialize_kernel(
                navigation, surface_kernel, track,
                volume.template range<detector_type::e_surface>(),
                volume.template trf_range<detector_type::e_surface>());
            // If no surfaces are to processed, initialize the portals
            if (surface_kernel.empty()) {
                initialize_kernel(
                    navigation, portal_kernel, track,
                    volume.template range<detector_type::e_portal>(),
                    volume.template trf_range<detector_type::e_portal>(),
                    navigation.status == e_on_portal);
>>>>>>> b6426b91
                heartbeat = check_volume_switch(navigation);
            }
        }
        navigation.inspector(navigation);
        return heartbeat;
    }

    /** Helper method to intersect all objects of a surface/portal store
     *
     * @tparam kernel_t the type of the kernel: surfaces/portals
     * @tparam range the type of range in the detector data containers
     *
     * @param navigation is the navigation cache object
     * @param kernel [in,out] the kernel to be checked/initialized
     * @param track the track information
     * @param obj_range the surface/portal index range in the detector cont
     * @param trf_range the transform index range in the detector cont
     * @param on_object ignores on surface solution
     *
     */
    template <typename kernel_t, typename range_t>
    void initialize_kernel(state &navigation, kernel_t &kernel,
                           const track<context> &track,
                           const range_t &obj_range, const range_t &trf_range,
                           bool on_object = false) const {

        // Get the type of the kernel via a const expression at compile time
        constexpr bool kSurfaceType =
            (std::is_same_v<kernel_t, navigation_kernel<surface, intersection,
                                                        surface_link>>);

        // Get the number of candidates & run them throuth the kernel
        size_t n_objects = obj_range[1] - obj_range[0];
        // Return if you have no objects
        if (n_objects == 0) {
            return;
        }
        kernel.candidates.reserve(n_objects);
        const auto &transforms = detector.transforms(trf_range, track.ctx);
        const auto &surfaces = detector.template surfaces<kSurfaceType>();
        const auto &masks = detector.template masks<kSurfaceType>();
        // Loop over all indexed surfaces, intersect and fill
        // @todo - will come from the local object finder
        for (auto si : sequence(obj_range)) {
            const auto &object = surfaces[si];
            auto [sfi, link] = intersect(track, object, transforms, masks);
            sfi.index = si;
            sfi.link = link[0];
            // Ignore negative solutions - except overstep limit
            if (sfi.path < track.overstep_tolerance) {
                continue;
            }
            // Accept if inside, but not if the same object is excluded
            if (sfi.status == e_inside and
                (not on_object or
                 std::abs(sfi.path) > navigation.on_surface_tolerance)) {
                navigation.status =
                    kSurfaceType ? e_towards_surface : e_towards_portal;
                kernel.candidates.push_back(sfi);
            }
        }
        sort_and_set(navigation, kernel);
    }

    /** Helper method to the update the next candidate intersection
     *
     * @tparam kernel_t the type of the kernel: surfaces/portals
     * @tparam range the type of range in the detector data containers
     *
     * @param navigation [in, out] the navigation state
     * @param kernel [in,out] the kernel to be checked/initialized
     * @param track the track information
     * @param obj_range the surface/portal index range in the detector cont
     * @param trf_range the transform index range in the detector cont
     *
     * @return A boolean condition
     */
    template <typename kernel_t, typename range_t>
    bool update_kernel(state &navigation, kernel_t &kernel,
                       const track<context> &track, const range_t &obj_range,
                       const range_t &trf_range) const {
        // If the kernel is empty - intitalize it
        if (kernel.empty()) {
            initialize_kernel(navigation, kernel, track, obj_range, trf_range);
            return true;
        }

        // Get the type of the kernel via a const expression at compile time
        constexpr bool kSurfaceType =
            (std::is_same_v<kernel_t, navigation_kernel<surface, intersection,
                                                        surface_link>>);

        const auto &transforms = detector.transforms(trf_range, track.ctx);
        const auto &surfaces = detector.template surfaces<kSurfaceType>();
        const auto &masks = detector.template masks<kSurfaceType>();

        // Update current candidate, or step further
        // - do this only when you trust level is high
        if (navigation.trust_level >= e_high_trust and
            kernel.next != kernel.candidates.end()) {
            // Only update the last intersection
            dindex si = kernel.next->index;
            const auto &s = surfaces[si];
            auto [sfi, link] = intersect(track, s, transforms, masks);
            sfi.index = si;
            sfi.link = link[0];
            if (sfi.status == e_inside) {
                // Update the intersection with a new one
                (*kernel.next) = sfi;
                navigation.distance_to_next = sfi.path;
                if (std::abs(sfi.path) < navigation.on_surface_tolerance) {
                    navigation.status =
                        kSurfaceType ? e_on_surface : e_on_portal;
                    navigation.current_index = si;
                    if (navigation.status != e_on_portal) {
                        ++kernel.next;
                        // Trust level is high
                        navigation.trust_level = e_high_trust;
                    }
                } else {
                    navigation.status =
                        kSurfaceType ? e_towards_surface : e_towards_portal;
                    // Trust fully again
                    navigation.trust_level = e_full_trust;
                }
                return true;
            }
            // If not successful: increase and switch to next
            ++kernel.next;
            if (update_kernel(navigation, kernel, track, obj_range,
                              trf_range)) {
                return true;
            }
        }
        // Loop over all candidates and intersect again all candidates
        // - do this when your trust level is low
        else if (navigation.trust_level == e_fair_trust) {
            for (auto &c : kernel.candidates) {
                dindex si = c.index;
                const auto &s = surfaces[si];
                auto [sfi, link] = intersect(track, s, transforms, masks);
                c = sfi;
                c.index = si;
                c.link = link[0];
            }
            sort_and_set(navigation, kernel);
            if (navigation.trust_level == e_high_trust) {
                return true;
            }
        }
        // This kernel is exhausted
        kernel.next = kernel.candidates.end();
        navigation.trust_level = e_no_trust;
        return false;
    }

    /** Helper method to sort within the kernel
     *
     * @param navigation is the state for setting the distance to next
     * @param kernel is the kernel which should be updated
     */
    template <typename kernel_t>
    void sort_and_set(state &navigation, kernel_t &kernel) const {
        // Get the type of the kernel via a const expression at compile time
        constexpr bool kSurfaceType =
            (std::is_same_v<kernel_t, navigation_kernel<surface, intersection,
                                                        surface_link>>);

        // Sort and set distance to next & navigation status
        if (not kernel.candidates.empty()) {
            navigation.trust_level = e_full_trust;
            std::sort(kernel.candidates.begin(), kernel.candidates.end());
            kernel.next = kernel.candidates.begin();
            navigation.distance_to_next = kernel.next->path;
            if (navigation.distance_to_next < navigation.on_surface_tolerance) {
                navigation.status = kSurfaceType ? e_on_surface : e_on_portal;
                navigation.current_index = kernel.next->index;
            }
            navigation.current_index = dindex_invalid;
            navigation.status =
                kSurfaceType ? e_towards_surface : e_towards_portal;
        }
    }

    /** Helper method to check and perform a volume switch
     *
     * @param navigation is the navigation state
     *
     * @return a flag if the volume navigation is still heartbeat
     */
    bool check_volume_switch(state &navigation) const {
        // On a portal: switch volume index and (re-)initialize
        if (navigation.status == e_on_portal) {
            // Set volume index to the next volume provided by the portal, avoid
            // setting to same
            navigation.volume_index =
                (navigation.portal_kernel.next->link != navigation.volume_index)
                    ? navigation.portal_kernel.next->link
                    : dindex_invalid;
            navigation.surface_kernel.clear();
            navigation.portal_kernel.clear();
            navigation.trust_level = e_no_trust;
        }
        return (navigation.volume_index != dindex_invalid);
    }

    /** Helper method to check if a kernel is exhaused
     *
     * @tparam kernel_t the type of the kernel
     * @param kernel the kernel to be checked
     *
     * @return true if the kernel is exhaused
     */
    template <typename kernel_t>
    bool is_exhausted(const kernel_t &kernel) const {
        return (kernel.next == kernel.candidates.end());
    }
};

}  // namespace detray<|MERGE_RESOLUTION|>--- conflicted
+++ resolved
@@ -179,16 +179,6 @@
         if (navigation.volume_index == dindex_invalid or
             navigation.trust_level == e_no_trust) {
             // First try to get the surface candidates
-<<<<<<< HEAD
-            initialize_kernel(navigation, surface_kernel, track,
-                              volume.surface_range(),
-                              volume.surface_trf_range());
-            // If no surfaces are to processed, initialize the portals
-            if (surface_kernel.empty()) {
-                initialize_kernel(navigation, portal_kernel, track,
-                                  volume.portal_range(),
-                                  volume.portal_trf_range());
-=======
             initialize_kernel(
                 navigation, surface_kernel, track,
                 volume.template range<detector_type::e_surface>(),
@@ -199,7 +189,6 @@
                     navigation, portal_kernel, track,
                     volume.template range<detector_type::e_portal>(),
                     volume.template trf_range<detector_type::e_portal>());
->>>>>>> b6426b91
                 heartbeat = check_volume_switch(navigation);
             }
             // Before returning, run through the inspector
@@ -209,28 +198,18 @@
 
         // Update the surface kernel
         if (not is_exhausted(surface_kernel) and
-<<<<<<< HEAD
-            update_kernel(navigation, surface_kernel, track,
-                          volume.surface_range(), volume.surface_trf_range())) {
-=======
             update_kernel(
                 navigation, surface_kernel, track,
                 volume.template range<detector_type::e_surface>(),
                 volume.template trf_range<detector_type::e_surface>())) {
->>>>>>> b6426b91
             navigation.inspector(navigation);
             return heartbeat;
         }
 
         // Update the portal kernel
-<<<<<<< HEAD
-        update_kernel(navigation, portal_kernel, track, volume.portal_range(),
-                      volume.portal_trf_range());
-=======
         update_kernel(navigation, portal_kernel, track,
                       volume.template range<detector_type::e_portal>(),
                       volume.template trf_range<detector_type::e_portal>());
->>>>>>> b6426b91
         heartbeat = check_volume_switch(navigation);
         navigation.inspector(navigation);
         return heartbeat;
@@ -269,16 +248,6 @@
                     // Clear the surface kernel
                     surface_kernel.clear();
                     navigation.trust_level = e_no_trust;
-<<<<<<< HEAD
-                    update_kernel(navigation, portal_kernel, track,
-                                  volume.portal_range(),
-                                  volume.portal_trf_range());
-                    navigation.inspector(navigation);
-                    return heartbeat;
-                } else if (update_kernel(navigation, surface_kernel, track,
-                                         volume.surface_range(),
-                                         volume.surface_trf_range())) {
-=======
                     update_kernel(
                         navigation, portal_kernel, track,
                         volume.template range<detector_type::e_portal>(),
@@ -291,27 +260,12 @@
                                    .template range<detector_type::e_surface>(),
                                volume.template trf_range<
                                    detector_type::e_surface>())) {
->>>>>>> b6426b91
                     navigation.inspector(navigation);
                     return heartbeat;
                 }
             }
             // Portals are present
             update_kernel(navigation, portal_kernel, track,
-<<<<<<< HEAD
-                          volume.portal_range(), volume.portal_trf_range());
-        } else if (navigation.trust_level == e_no_trust) {
-            // First try to get the surface candidates
-            initialize_kernel(navigation, surface_kernel, track,
-                              volume.surface_range(),
-                              volume.surface_trf_range());
-            // If no surfaces are to processed, initialize the portals
-            if (surface_kernel.empty()) {
-                initialize_kernel(navigation, portal_kernel, track,
-                                  volume.portal_range(),
-                                  volume.portal_trf_range(),
-                                  navigation.status == e_on_portal);
-=======
                           volume.template range<detector_type::e_portal>(),
                           volume.template trf_range<detector_type::e_portal>());
         } else if (navigation.trust_level == e_no_trust) {
@@ -327,7 +281,6 @@
                     volume.template range<detector_type::e_portal>(),
                     volume.template trf_range<detector_type::e_portal>(),
                     navigation.status == e_on_portal);
->>>>>>> b6426b91
                 heartbeat = check_volume_switch(navigation);
             }
         }
