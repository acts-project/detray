--- conflicted
+++ resolved
@@ -41,13 +41,8 @@
 
     // Get surfaces, transforms and masks
     const auto &surfaces = detector.surfaces();
-<<<<<<< HEAD
-    const auto &surface_transforms =
-        detector.transforms(volume.surface_range(), context);
-=======
     const auto &surface_transforms = detector.transforms(
         volume.template range<detector_type::e_surface>(), context);
->>>>>>> b6426b91
     const auto &surface_masks = detector.masks();
 
     const auto &bounds = volume.bounds();
@@ -88,11 +83,7 @@
                     phi_borders[0] - phi_add, phi_borders[1] + phi_add);
 
                 // Run through the surfaces and associate them by contour
-<<<<<<< HEAD
-                const auto &sf_range = volume.surface_range();
-=======
                 const auto &sf_range = volume.template range<true>();
->>>>>>> b6426b91
                 for (auto is = sf_range[0]; is < sf_range[1]; is++)
                 // for (auto [is, s] : enumerate(surfaces.objects()))
                 {
@@ -170,11 +161,7 @@
                                                    p3_bin};
 
                 // Loop over the surfaces within a volume
-<<<<<<< HEAD
-                const auto &sf_range = volume.surface_range();
-=======
                 const auto &sf_range = volume.template range<true>();
->>>>>>> b6426b91
                 for (auto is = sf_range[0]; is < sf_range[1]; is++)
                 // for (auto [is, s] : enumerate(surfaces.objects()))
                 {
