--- conflicted
+++ resolved
@@ -21,22 +21,14 @@
      */
     struct state {
 
-<<<<<<< HEAD
-        track_type& _track;
-=======
         track_type &_track;
->>>>>>> b6426b91
 
         scalar _s = 0.;  //!< Next step
         scalar _pl =
             std::numeric_limits<scalar>::max();  //!< Remaining path limit
 
         state() = delete;
-<<<<<<< HEAD
-        state(track_type& t) : _track(t) {}
-=======
         state(track_type &t) : _track(t) {}
->>>>>>> b6426b91
 
         /** @return the step and heartbeat given a step length s */
         tuple_type<scalar, bool> step(scalar s) {
@@ -49,11 +41,7 @@
         void set_limit(scalar pl) { _pl = pl; }
 
         /** Call operator casts it itno a const track referenc on @return */
-<<<<<<< HEAD
-        const track_type& operator()() const { return _track; }
-=======
         const track_type &operator()() const { return _track; }
->>>>>>> b6426b91
     };
 
     /** Take a step, regulared by a constrained step
@@ -63,11 +51,7 @@
      *
      * @return returning the heartbeat, indicating if the stepping is alive
      */
-<<<<<<< HEAD
-    bool step(state& s, scalar es) const {
-=======
     bool step(state &s, scalar es) const {
->>>>>>> b6426b91
         const auto [sl, heartbeat] = s.step(es);
         s._track.pos = s._track.pos + s._track.dir * sl;
         return heartbeat;
