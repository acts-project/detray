/** Detray library, part of the ACTS project (R&D line)
 *
 * (c) 2020 CERN for the benefit of the ACTS project
 *
 * Mozilla Public License Version 2.0
 */

#pragma once

#include <algorithm>

#include "utils/indexing.hpp"

namespace detray {
/** Struct that helps taking a two-dimensional binning into
 * a serial binning for data storage.
 *
 * Serializers allow to create a memory local environment if
 * advantegeous.
 *
 **/
struct serializer2 {
    /** Create a serial bin from two individual bins
     *
     * @tparam faxis_type is the type of the first axis
     * @tparam saxis_type is the type of the second axis
     *
     * @param faxis the first axis
     * @param saxis the second axis, unused here
     * @param fbin first bin
     * @param sbin second bin
     *
     * @return a dindex for the memory storage
     */
    template <typename faxis_type, typename saxis_type>
<<<<<<< HEAD
    dindex serialize(const faxis_type& faxis, const saxis_type& /*saxis*/,
=======
    dindex serialize(const faxis_type &faxis, const saxis_type & /*saxis*/,
>>>>>>> b6426b91
                     dindex fbin, dindex sbin) const {

        dindex offset = sbin * faxis.bins();
        return offset + fbin;
    }

    /** Create a bin tuple from a serialized bin
     *
     * @tparam faxis_type is the type of the first axis
     * @tparam saxis_type is the type of the second axis
     *
     * @param faxis the first axis
     * @param saxis the second axis, unused here
     * @param serialbin the serial bin
     *
     * @return a 2-dim array of dindex
     */
    template <typename faxis_type, typename saxis_type,
              template <typename, unsigned int> class array_type = darray>
<<<<<<< HEAD
    array_type<dindex, 2> deserialize(const faxis_type& faxis,
                                      const saxis_type& /*saxis*/,
=======
    array_type<dindex, 2> deserialize(const faxis_type &faxis,
                                      const saxis_type & /*saxis*/,
>>>>>>> b6426b91
                                      dindex serialbin) const {
        dindex sbin = static_cast<dindex>(serialbin / faxis.bins());
        dindex fbin = serialbin - sbin * faxis.bins();
        return {fbin, sbin};
    }
};

}  // namespace detray<|MERGE_RESOLUTION|>--- conflicted
+++ resolved
@@ -33,11 +33,7 @@
      * @return a dindex for the memory storage
      */
     template <typename faxis_type, typename saxis_type>
-<<<<<<< HEAD
-    dindex serialize(const faxis_type& faxis, const saxis_type& /*saxis*/,
-=======
     dindex serialize(const faxis_type &faxis, const saxis_type & /*saxis*/,
->>>>>>> b6426b91
                      dindex fbin, dindex sbin) const {
 
         dindex offset = sbin * faxis.bins();
@@ -57,13 +53,8 @@
      */
     template <typename faxis_type, typename saxis_type,
               template <typename, unsigned int> class array_type = darray>
-<<<<<<< HEAD
-    array_type<dindex, 2> deserialize(const faxis_type& faxis,
-                                      const saxis_type& /*saxis*/,
-=======
     array_type<dindex, 2> deserialize(const faxis_type &faxis,
                                       const saxis_type & /*saxis*/,
->>>>>>> b6426b91
                                       dindex serialbin) const {
         dindex sbin = static_cast<dindex>(serialbin / faxis.bins());
         dindex fbin = serialbin - sbin * faxis.bins();
