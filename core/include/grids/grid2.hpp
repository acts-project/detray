--- conflicted
+++ resolved
@@ -7,12 +7,9 @@
 
 #pragma once
 
-<<<<<<< HEAD
 #include <vecmem/memory/memory_resource.hpp>
 #include <vecmem/containers/vector.hpp>
-=======
-#include "definitions/qualifiers.hpp"
->>>>>>> 6a45c74f
+#include "definitions/invalid_values.hpp"
 
 namespace detray
 {
@@ -37,6 +34,7 @@
     {
 
     public:
+	using value_type = typename populator_type::bare_value;
         using serialized_storage = vector_type<typename populator_type::store_value>;
         using point2 = __plugin::point2;
 
@@ -52,12 +50,13 @@
          * @param axis_p1 is the axis in the second coordinate
          * 
          **/
-<<<<<<< HEAD
-        grid2(const axis_p0_type &axis_p0, const axis_p1_type &axis_p1, vecmem::memory_resource* mr = nullptr) : _axis_p0(axis_p0), _axis_p1(axis_p1), _data_serialized(mr)
-=======
-	DETRAY_HOST_DEVICE
-        grid2(const axis_p0_type &axis_p0, const axis_p1_type &axis_p1) : _axis_p0(axis_p0), _axis_p1(axis_p1)
->>>>>>> 6a45c74f
+        grid2(const axis_p0_type &axis_p0, const axis_p1_type &axis_p1,
+	      const value_type kInvalid = invalid_value<value_type>(),
+	      vecmem::memory_resource* mr = nullptr)
+	    :_axis_p0(axis_p0),
+	     _axis_p1(axis_p1),
+	     _populator(kInvalid),
+	     _data_serialized(mr)
         {
             _data_serialized = serialized_storage(_axis_p0.bins() * _axis_p1.bins(), _populator.init());
         }
@@ -68,12 +67,13 @@
          * @param axis_p1 is the axis in the second coordinate
          * 
          **/
-<<<<<<< HEAD
-        grid2(axis_p0_type &&axis_p0, axis_p1_type &&axis_p1, vecmem::memory_resource* mr = nullptr) : _axis_p0(std::move(axis_p0)), _axis_p1(std::move(axis_p1)), _data_serialized(mr)
-=======
-	DETRAY_HOST_DEVICE	
-        grid2(axis_p0_type &&axis_p0, axis_p1_type &&axis_p1) : _axis_p0(std::move(axis_p0)), _axis_p1(std::move(axis_p1))
->>>>>>> 6a45c74f
+        grid2(axis_p0_type &&axis_p0, axis_p1_type &&axis_p1,
+	      const value_type kInvalid = invalid_value<value_type>(),
+	      vecmem::memory_resource* mr = nullptr)
+	    : _axis_p0(std::move(axis_p0)),
+	      _axis_p1(std::move(axis_p1)),
+	      _populator(kInvalid),
+	      _data_serialized(mr)
         {
 	    
 	    _data_serialized = serialized_storage(_axis_p0.bins() * _axis_p1.bins(), _populator.init());
@@ -84,7 +84,6 @@
         * @param offset is the applied offset shift
         * 
         **/
-	DETRAY_HOST_DEVICE	
         void shift(const typename populator_type::bare_value &offset)
         {
             std::for_each(_data_serialized.begin(), _data_serialized.end(), [&](auto &ds)
@@ -99,8 +98,7 @@
          * @param fvalue is a single fill value to be filled
          * 
          **/
-	DETRAY_HOST_DEVICE	
-        template <typename point2_type>
+	template <typename point2_type>
         void populate(const point2_type &p2, typename populator_type::bare_value &&fvalue)
         {
             auto sbin = _serializer.template serialize<axis_p0_type, axis_p1_type>(_axis_p0, _axis_p1, _axis_p0.bin(p2[0]), _axis_p1.bin(p2[1]));
@@ -113,7 +111,6 @@
          * @param fvalue is a single fill value to be filled
          * 
          **/
-	DETRAY_HOST_DEVICE	
         void populate(dindex bin0, dindex bin1, typename populator_type::bare_value &&fvalue)
         {
             auto sbin = _serializer.template serialize<axis_p0_type, axis_p1_type>(_axis_p0, _axis_p1, bin0, bin1);
@@ -127,7 +124,6 @@
          * 
          * @return the const reference to the value in this bin 
          **/
-	DETRAY_HOST_DEVICE	
         const auto &bin(dindex bin0, dindex bin1) const
         {
             return _data_serialized[_serializer.template serialize<axis_p0_type, axis_p1_type>(_axis_p0, _axis_p1, bin0, bin1)];
@@ -139,7 +135,6 @@
          * 
          * @return the const reference to the value in this bin 
          **/
-	DETRAY_HOST_DEVICE	
         const auto &bin(const point2 &p2) const
         {
             return _data_serialized[_serializer.template serialize<axis_p0_type, axis_p1_type>(_axis_p0, _axis_p1, _axis_p0.bin(p2[0]), _axis_p1.bin(p2[1]))];
@@ -151,7 +146,6 @@
          * 
          * @return the const reference to the value in this bin 
          **/
-	DETRAY_HOST_DEVICE	
         auto &bin(const point2 &p2)
         {
             return _data_serialized[_serializer.template serialize<axis_p0_type, axis_p1_type>(_axis_p0, _axis_p1, _axis_p0.bin(p2[0]), _axis_p1.bin(p2[1]))];
@@ -168,7 +162,6 @@
          * @return the sequence of values
          **/
         template <typename neighbor_t>
-	DETRAY_HOST_DEVICE
         vector_type<typename populator_type::bare_value> zone_t(const point2 &p2, const neighborhood<neighbor_t> &nhood, bool sort) const
         {
             auto zone0 = _axis_p0.zone(p2[0], nhood[0]);
@@ -222,7 +215,6 @@
          * 
          * @return the sequence of values
          **/
-	DETRAY_HOST_DEVICE	
         vector_type<typename populator_type::bare_value> zone(const point2 &p2, const neighborhood<dindex> &nhood = hermit2, bool sort = false) const
         {
             return zone_t<dindex>(p2, nhood, sort);
@@ -238,33 +230,27 @@
          * 
          * @return the sequence of values
          **/
-	DETRAY_HOST_DEVICE	
         vector_type<typename populator_type::bare_value> zone(const point2 &p2, const neighborhood<scalar> &nhood, bool sort = false) const
         {
             return zone_t<scalar>(p2, nhood, sort);
         }
 
         /** Const access to axis p0  */
-	DETRAY_HOST_DEVICE	
         const axis_p0_type &axis_p0() const { return _axis_p0; }
 
         /** Const access to axis p1 */
-	DETRAY_HOST_DEVICE	
         const axis_p1_type &axis_p1() const { return _axis_p1; }
 
         /* Copy of axes in a tuple */
-	DETRAY_HOST_DEVICE	
         tuple_type<axis_p0_type, axis_p1_type> axes() const { return std::tie(_axis_p0, _axis_p1); }
 
         /** Const acess to the serializer */
-	DETRAY_HOST_DEVICE	
         const serializer_type &serializer() const { return _serializer; }
 
         /** Const acess to the polulator */
-	DETRAY_HOST_DEVICE	
         const populator_type &populator() const { return _populator; }
 
-	const serialized_storage& data() const { return _data_serialized; }
+	serialized_storage& data() { return _data_serialized; }
 	
     private:
         serialized_storage _data_serialized;
@@ -274,26 +260,30 @@
         populator_type _populator;
     };
 
+
     template <typename populator_type,
               typename axis_p0_type,
               typename axis_p1_type,
               typename serializer_type,
               template <typename, unsigned int> class array_type = darray,
               template <typename ...> class tuple_type = dtuple,
-              template <typename> class vector_type = dvector>    
+              template <typename> class vector_type = dvector>
     struct grid2_data{
-	grid2_data(grid2<populator_type, axis_p0_type, axis_p1_type,
-		   serializer_type, array_type, tuple_type, vector_type>& grid):
+	grid2_data(grid2<populator_type,
+		   axis_p0_type,
+		   axis_p1_type,
+		   serializer_type,
+		   array_type,
+		   tuple_type,
+		   vector_type>& grid):
 	    _axis_p0(grid.axis_p0()),
-	    _axis_p1(grid.axis_p1())
-	{
-	    _data_serialized = vecmem::get_data(grid.date());
-	}
+	    _axis_p1(grid.axis_p1()),
+	    _data_serialized(vecmem::get_data(grid.data()))
+	{}
 	
 	vecmem::data::vector_view<typename populator_type::store_value> _data_serialized;
 	const axis_p0_type _axis_p0;
 	const axis_p1_type _axis_p1;
 
     };
-    
 } // namespace detray