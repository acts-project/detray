--- conflicted
+++ resolved
@@ -53,13 +53,8 @@
         const auto &ctf = contextual_transforms[surface.transform()];
 
         // Run over the masks belonged to the surface
-<<<<<<< HEAD
-        for (const auto [mask_index, mask] :
-             enumerate(mask_group, mask_range)) {
-=======
         for (const auto &mask :
              detray::ranges::subrange(mask_group, mask_range)) {
->>>>>>> 3795219b
 
             auto sfi = std::move(mask.intersector()(
                 traj, mask, ctf, mask_tolerance, traj.overstep_tolerance()));
@@ -67,7 +62,7 @@
             for (auto &is : sfi) {
                 if (is.status == intersection::status::e_inside &&
                     is.path >= traj.overstep_tolerance()) {
-                    is.mask_index = mask_index;
+                    // is.mask_index = mask_index;
                     is.index = surface.volume();
                     is_container.push_back(is);
                     count++;
