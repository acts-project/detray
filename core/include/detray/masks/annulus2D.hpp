/** Detray library, part of the ACTS project (R&D line)
 *
 * (c) 2020-2023 CERN for the benefit of the ACTS project
 *
 * Mozilla Public License Version 2.0
 */

#pragma once

// Project include(s)
#include "detray/coordinates/polar2.hpp"
#include "detray/definitions/containers.hpp"
#include "detray/definitions/math.hpp"
#include "detray/definitions/qualifiers.hpp"
#include "detray/definitions/units.hpp"
#include "detray/intersection/plane_intersector.hpp"
#include "detray/surface_finders/grid/detail/axis_binning.hpp"
#include "detray/surface_finders/grid/detail/axis_bounds.hpp"

// System include(s)
#include <cmath>
#include <limits>
#include <ostream>
#include <string>

namespace detray {

/// @brief Geometrical shape of a stereo annulus that is used for the itk
/// strip endcaps.
///
/// @tparam intersector_t defines how to intersect the underlying surface
///         geometry
/// @tparam kMeasDim defines the dimension of the measurement
/// @tparam kNormalOrder true if the index for measurement parameter follows
/// the local coordinate system
///
/// The stereo annulus is defined in two different(!) polar coordinate systems
/// that differ by an origin shift. The boundaries are the inner and outer
/// radius (bounds[0] and bounds[1]) in the polar coordinate system of an
/// endcap disc (called beam system in the following) that is centered on
/// the beam axis, as well as the two phi boundaries that are defined in the
/// system that is shifted into the focal point of the strips on a given sensor
/// (called focal system in the following). Note, that the local coordinate
/// system of the annulus surface is the same as the shifted disc (focal)
/// system! The mask phi boundaries (bounds[2] and bounds[3]) are defined
/// relative to the average phi position ( bounds[6]) of the strips in the
/// focal system.
/// Due to the focal polar coordinate system of the strips needing a different
/// origin from the beam polar system, two additional conversion parameters are
/// included (bounds[4], bounds[5]). These are the origin shift in x and y
/// respectively.
template <template <typename> class intersector_t = plane_intersector,
          unsigned int kMeasDim = 1u, bool kNormalOrder = false>
class annulus2D {
    public:
    /// The name for this shape
    inline static const std::string name = "(stereo) annulus2D";

    /// The measurement dimension
    inline static constexpr const unsigned int meas_dim{kMeasDim};

    /// Normal ordering
    inline static constexpr const bool normal_order{kNormalOrder};

    // Measurement dimension check
    static_assert(meas_dim == 1u || meas_dim == 2u,
                  "Only 1D or 2D measurement is allowed");

    /// Names for the mask boundary values
    enum boundaries : unsigned int {
        e_min_r = 0u,
        e_max_r = 1u,
        e_min_phi_rel = 2u,
        e_max_phi_rel = 3u,
        e_average_phi = 4u,
        e_shift_x = 5u,
        e_shift_y = 6u,
        e_size = 7u,
    };

    /// Local coordinate frame ( focal system )
    template <typename algebra_t>
    using local_frame_type = polar2<algebra_t>;

    /// Underlying surface geometry: planar
    template <typename intersection_t>
    using intersector_type = intersector_t<intersection_t>;

    /// Behaviour of the two local axes (linear in r, circular in phi)
    template <
        n_axis::bounds e_s = n_axis::bounds::e_closed,
        template <typename, typename> class binning_loc0 = n_axis::regular,
        template <typename, typename> class binning_loc1 = n_axis::regular>
    struct axes {
        static constexpr n_axis::label axis_loc0 = n_axis::label::e_r;
        static constexpr n_axis::label axis_loc1 = n_axis::label::e_phi;
        static constexpr std::size_t dim{2u};

        using types = dtuple<n_axis::bounds_t<e_s, axis_loc0>,
                             n_axis::circular<axis_loc1>>;

        /// Local coordinate frame (both for disc and focal system ?)
        template <typename algebra_t>
        using coordinate_type = local_frame_type<algebra_t>;

        template <typename C, typename S>
        using binning = dtuple<binning_loc0<C, S>, binning_loc1<C, S>>;
    };

    /// Given a local polar point given in the disc frame, @returns the
    /// correponding point in the focal frame
    /*DETRAY_HOST_DEVICE
    template<typename scalar_t>
    static inline constexpr loc_point_type<scalar_t> to_focal_frame(
        const loc_point_type<scalar_t> & pc_mod_point) {
        return {};
    }

    /// Given a local polar point given in the focal frame, @returns the
    /// correponding point in the disc frame
    DETRAY_HOST_DEVICE
    template<typename scalar_t>
    static inline constexpr loc_point_type<scalar_t> to_disc_frame(
        const loc_point_type<scalar_t> & pc_strp_point) {
        return {};
    }*/

    /// @returns the stereo angle calculated from the mask @param bounds .
    template <template <typename, std::size_t> class bounds_t,
              typename scalar_t, std::size_t kDIM,
              typename std::enable_if_t<kDIM == e_size, bool> = true>
    DETRAY_HOST_DEVICE darray<scalar_t, 8> stereo_angle(
        const bounds_t<scalar_t, kDIM> &bounds) const {
        // Half stereo angle (phi_s / 2) (y points in the long strip direction)
        return 2.f * math_ns::atan(bounds[e_shift_y] / bounds[e_shift_x]);
    }

    /// @brief Check boundary values for a local point.
    ///
    /// @note the point is expected to be given in local coordinates by the
    /// caller. For the annulus shape, the local coordinate system of the
    /// strips is used.
    ///
    /// @param bounds the boundary values for this shape
    /// @param loc_p the point to be checked in the local coordinate system
    /// @param tol dynamic tolerance determined by caller
    ///
    /// @return true if the local point lies within the given boundaries.
    template <template <typename, std::size_t> class bounds_t,
              typename scalar_t, std::size_t kDIM, typename point_t,
              typename std::enable_if_t<kDIM == e_size, bool> = true>
    DETRAY_HOST_DEVICE inline bool check_boundaries(
        const bounds_t<scalar_t, kDIM> &bounds, const point_t &loc_p,
        const scalar_t tol = std::numeric_limits<scalar_t>::epsilon()) const {

        // The two quantities to check: r^2 in beam system, phi in focal system:

        // Rotate by avr phi in the focal system (this is usually zero)
        const scalar_t phi_strp{loc_p[1] - bounds[e_average_phi]};

        // Check phi boundaries, which are well def. in focal frame
        if ((phi_strp < bounds[e_min_phi_rel] - tol) or
            (phi_strp > bounds[e_max_phi_rel] + tol)) {
            return false;
        }

        // Now go to beam frame to check r boundaries. Use the origin
        // shift in polar coordinates for that
        // TODO: Put shift in r-phi into the bounds?
        const point_t shift_xy = {-bounds[e_shift_x], -bounds[e_shift_y], 0.f};
        const scalar_t shift_r{getter::perp(shift_xy)};
        const scalar_t shift_phi{getter::phi(shift_xy)};

        const scalar_t r_mod2{shift_r * shift_r + loc_p[0] * loc_p[0] +
                              2.f * shift_r * loc_p[0] *
                                  math_ns::cos(phi_strp - shift_phi)};

        // Apply tolerances as squares: 0 <= a, 0 <= b: a^2 <= b^2 <=> a <= b
        const scalar_t minR_tol{bounds[e_min_r] - tol};
        const scalar_t maxR_tol{bounds[e_max_r] + tol};

        assert(minR_tol >= 0.f);

        return ((r_mod2 >= minR_tol * minR_tol) and
                (r_mod2 <= maxR_tol * maxR_tol));
    }

    /// @brief Lower and upper point for minimal axis aligned bounding box.
    ///
    /// Computes the min and max vertices in a local cartesian frame.
    ///
    /// @param bounds the boundary values for this shape
    /// @param env dynamic envelope around the shape
    ///
    /// @returns and array of coordinates that contains the lower point (first
    /// three values) and the upper point (latter three values).
    // @TODO: this is a terrible approximation: restrict to annulus corners
    template <typename algebra_t,
              template <typename, std::size_t> class bounds_t,
              typename scalar_t, std::size_t kDIM,
              typename std::enable_if_t<kDIM == e_size, bool> = true>
    DETRAY_HOST_DEVICE darray<scalar_t, 6> local_min_bounds(
        const bounds_t<scalar_t, kDIM> &bounds,
        const scalar_t env = std::numeric_limits<scalar_t>::epsilon()) const {

        using point_t = typename algebra_t::point2;

        assert(env > 0.f);

        const auto c_pos = corners(bounds);

        const scalar_t o_x{bounds[e_shift_x]};
        const scalar_t o_y{bounds[e_shift_y]};

        // Corner points 'b' and 'c' in local cartesian beam system
        const point_t b{c_pos[4] * math_ns::cos(c_pos[5]) - o_x,
                        c_pos[4] * math_ns::sin(c_pos[5]) - o_y};
        const point_t c{c_pos[6] * math_ns::cos(c_pos[7]) - o_x,
                        c_pos[6] * math_ns::sin(c_pos[7]) - o_y};

        // bisector = 0.5 * (c + b). Scale to the length of the full circle to
        // get the outermost point
        const point_t t = bounds[e_max_r] * vector::normalize(c + b);

        // Find the min/max positions in x and y
        darray<scalar_t, 5> x_pos{c_pos[2] * math_ns::cos(c_pos[3]) - o_x, b[0],
                                  c[0], c_pos[0] * math_ns::cos(c_pos[1]) - o_x,
                                  t[0]};
        darray<scalar_t, 5> y_pos{c_pos[2] * math_ns::sin(c_pos[3]) - o_y, b[1],
                                  c[1], c_pos[0] * math_ns::sin(c_pos[1]) - o_y,
                                  t[1]};

        constexpr scalar_t inf{std::numeric_limits<scalar_t>::infinity()};
        scalar_t min_x{inf}, min_y{inf}, max_x{-inf}, max_y{-inf};
        for (unsigned int i{0u}; i < 5u; ++i) {
            min_x = x_pos[i] < min_x ? x_pos[i] : min_x;
            max_x = x_pos[i] > max_x ? x_pos[i] : max_x;
            min_y = y_pos[i] < min_y ? y_pos[i] : min_y;
            max_y = y_pos[i] > max_y ? y_pos[i] : max_y;
        }

        return {min_x - env, min_y - env, -env, max_x + env, max_y + env, env};
    }

    /// @brief Stereo annulus corners in polar strip system.
    ///
    /// @param bounds the boundary values for the stereo annulus
    ///
    /// @note see caluclation of strip lengths in
    ///       https://cds.cern.ch/record/1514636?ln=en p10-13
    ///
    /// @returns an array of coordinates that contains the lower point (first
    /// four values) and the upper point (latter four values).
    template <template <typename, std::size_t> class bounds_t,
              typename scalar_t, std::size_t kDIM,
              typename std::enable_if_t<kDIM == e_size, bool> = true>
    DETRAY_HOST_DEVICE darray<scalar_t, 8> corners(
        const bounds_t<scalar_t, kDIM> &bounds) const {

        // Calculate the r-coordinate of a point in the strip system from the
        // circle arc radius (e.g. min_r) and the phi position in the strip
        // system (e.g. for the corners these are average_phi + min_phi_rel and
        // average_phi + max_phi_rel).
        auto get_strips_pc_r = [&bounds](const scalar_t R,
                                         const scalar_t phi) -> scalar_t {
            // f: Shift distance between beamline and focal system origin
            const scalar_t f2{bounds[e_shift_x] * bounds[e_shift_x] +
                              bounds[e_shift_y] * bounds[e_shift_y]};

            // f * sin(phi_s / 2 + phi) using: f_y / f = sin(phi_s / 2) and
            // sin(a + b) = sin(a)*cos(b) + cos(a)*sin(b)
            const scalar_t f_sin_phi{bounds[e_shift_x] * math_ns::cos(phi) +
                                     bounds[e_shift_y] * math_ns::sin(phi)};

            return f_sin_phi +
                   math_ns::sqrt(f_sin_phi * f_sin_phi - f2 + R * R);
        };

        // Calculate the polar coordinates for the corners
        const scalar_t min_phi{bounds[e_average_phi] + bounds[e_min_phi_rel]};
        const scalar_t max_phi{bounds[e_average_phi] + bounds[e_max_phi_rel]};
        darray<scalar_t, 8> corner_pos;
        // bottom left: min_r, min_phi_rel
        corner_pos[0] = get_strips_pc_r(bounds[e_min_r], min_phi);
        corner_pos[1] = min_phi;
        // bottom right: min_r, max_phi_rel
        corner_pos[2] = get_strips_pc_r(bounds[e_min_r], max_phi);
        corner_pos[3] = max_phi;
        // top right: max_r, max_phi_rel
        corner_pos[4] = get_strips_pc_r(bounds[e_max_r], max_phi);
        corner_pos[5] = max_phi;
        // top left: max_r, min_phi_rel
        corner_pos[6] = get_strips_pc_r(bounds[e_max_r], min_phi);
        corner_pos[7] = min_phi;

        return corner_pos;
    }

<<<<<<< HEAD
    /// @brief Calculates the coordinates of the vertices.
    ///
    /// @param bounds the boundary values for this shape.
    ///
    /// @returns a container of vertices. If the shape contains
    /// no vertices an empty container will be returned.
    template <typename point3_container_t,
              template <typename, std::size_t> class bounds_t,
              typename scalar_t, std::size_t kDIM,
              typename std::enable_if_t<kDIM == e_size, bool> = true>
    DETRAY_HOST inline point3_container_t local_vertices(
        const bounds_t<scalar_t, kDIM>& bounds) const {
        using point3_t = typename point3_container_t::value_type;
        scalar_t z{0};
        const auto c = corners(bounds);
        point3_t v1 = {c[0], c[1], z};
        point3_t v2 = {c[2], c[3], z};
        point3_t v3 = {c[4], c[4], z};
        point3_t v4 = {c[6], c[7], z};
        return {v1, v2, v4, v3};
=======
    /// @brief Check consistency of boundary values.
    ///
    /// @param bounds the boundary values for this shape
    /// @param os output stream for error messages
    ///
    /// @return true if the bounds are consistent.
    template <template <typename, std::size_t> class bounds_t,
              typename scalar_t, std::size_t kDIM,
              typename std::enable_if_t<kDIM == e_size, bool> = true>
    DETRAY_HOST constexpr bool check_consistency(
        const bounds_t<scalar_t, kDIM> &bounds, std::ostream &os) const {

        constexpr auto tol{10.f * std::numeric_limits<scalar_t>::epsilon()};

        if (std::signbit(bounds[e_min_r]) or bounds[e_max_r] < tol) {
            os << "ERROR: Radial bounds must be in the range [0, numeric_max)";
            return false;
        }
        if (bounds[e_min_r] >= bounds[e_max_r] or
            std::abs(bounds[e_min_r] - bounds[e_max_r]) < tol) {
            os << "ERROR: Min radius must be smaller than max radius.";
            return false;
        }
        if ((bounds[e_min_phi_rel] < -constant<scalar_t>::pi or
             bounds[e_min_phi_rel] > constant<scalar_t>::pi) or
            (bounds[e_max_phi_rel] < -constant<scalar_t>::pi or
             bounds[e_max_phi_rel] > constant<scalar_t>::pi) or
            (bounds[e_average_phi] < -constant<scalar_t>::pi or
             bounds[e_average_phi] > constant<scalar_t>::pi)) {
            os << "ERROR: Angles must map onto [-pi, pi] range.";
            return false;
        }
        if (bounds[e_min_phi_rel] >= bounds[e_max_phi_rel] or
            std::abs(bounds[e_min_phi_rel] - bounds[e_max_phi_rel]) < tol) {
            os << "ERROR: Min relative angle must be smaller than max relative "
                  "angle.";
            return false;
        }

        return true;
>>>>>>> cfe4bc7f
    }
};

}  // namespace detray<|MERGE_RESOLUTION|>--- conflicted
+++ resolved
@@ -296,7 +296,6 @@
         return corner_pos;
     }
 
-<<<<<<< HEAD
     /// @brief Calculates the coordinates of the vertices.
     ///
     /// @param bounds the boundary values for this shape.
@@ -317,7 +316,8 @@
         point3_t v3 = {c[4], c[4], z};
         point3_t v4 = {c[6], c[7], z};
         return {v1, v2, v4, v3};
-=======
+        }
+        
     /// @brief Check consistency of boundary values.
     ///
     /// @param bounds the boundary values for this shape
@@ -358,7 +358,6 @@
         }
 
         return true;
->>>>>>> cfe4bc7f
     }
 };
 
