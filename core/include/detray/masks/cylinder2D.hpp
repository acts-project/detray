/** Detray library, part of the ACTS project (R&D line)
 *
 * (c) 2020-2023 CERN for the benefit of the ACTS project
 *
 * Mozilla Public License Version 2.0
 */

#pragma once

// Project include(s)
#include "detray/coordinates/cylindrical2.hpp"
#include "detray/coordinates/cylindrical3.hpp"
#include "detray/definitions/containers.hpp"
#include "detray/definitions/qualifiers.hpp"
#include "detray/intersection/cylinder_intersector.hpp"
#include "detray/surface_finders/grid/detail/axis_binning.hpp"
#include "detray/surface_finders/grid/detail/axis_bounds.hpp"

// System include(s)
#include <cmath>
#include <limits>
#include <ostream>
#include <string>

namespace detray {

/// @brief Geometrical shape of a 2D cylinder.
///
/// @tparam kRadialCheck is a boolean to steer whether the radius compatibility
///         needs to be checked (changes local coordinate system def.)
/// @tparam intersector_t defines how to intersect the underlying surface
///         geometry
/// @tparam kMeasDim defines the dimension of the measurement
/// @tparam kNormalOrder true if the index for measurement parameter follows
/// the local coordinate system
///
/// It is defined by r and the two half lengths rel to the coordinate center.
template <bool kRadialCheck = false,
          template <typename> class intersector_t = cylinder_intersector,
          unsigned int kMeasDim = 2u, bool kNormalOrder = true>
class cylinder2D {
    public:
    /// The name for this shape
    inline static const std::string name = "cylinder2D";

    /// Check the radial position in boundary check
    static constexpr bool check_radius = kRadialCheck;

    /// The measurement dimension
    inline static constexpr const unsigned int meas_dim{kMeasDim};

    /// Normal ordering
    inline static constexpr const bool normal_order{kNormalOrder};

    // Measurement dimension check
    static_assert(meas_dim == 1u || meas_dim == 2u,
                  "Only 1D or 2D measurement is allowed");

    enum boundaries : unsigned int {
        e_r = 0u,
        e_n_half_z = 1u,
        e_p_half_z = 2u,
        e_size = 3u,
    };

    /// Local coordinate frame for boundary checks
    template <typename algebra_t>
    using local_frame_type = cylindrical2<algebra_t>;

    /// Underlying surface geometry: cylindrical
    template <typename intersection_t>
    using intersector_type = intersector_t<intersection_t>;

    /// Behaviour of the two local axes (circular in r_phi, linear in z)
    template <
        n_axis::bounds e_s = n_axis::bounds::e_closed,
        template <typename, typename> class binning_loc0 = n_axis::regular,
        template <typename, typename> class binning_loc1 = n_axis::regular>
    struct axes {
        static constexpr n_axis::label axis_loc0 = n_axis::label::e_rphi;
        static constexpr n_axis::label axis_loc1 = n_axis::label::e_cyl_z;
        static constexpr std::size_t dim{2u};

        using types = dtuple<n_axis::circular<axis_loc0>,
                             n_axis::bounds_t<e_s, axis_loc1>>;

        /// How to convert into the local axis system and back
        template <typename algebra_t>
        using coordinate_type = cylindrical2<algebra_t>;

        template <typename C, typename S>
        using binning = dtuple<binning_loc0<C, S>, binning_loc1<C, S>>;
    };

    /// @brief Check boundary values for a local point.
    ///
    /// @note the point is expected to be given in local coordinates by the
    /// caller. For the conversion from global cartesian coordinates, the
    /// nested @c shape struct can be used. The point is assumed to be in
    /// the cylinder 2D frame (r * phi, z).
    ///
    /// @tparam is_rad_check whether the radial bound should be checked in this
    /// call.
    ///
    /// @param bounds the boundary values for this shape
    /// @param loc_p the point to be checked in the local coordinate system
    /// @param tol dynamic tolerance determined by caller
    ///
    /// @return true if the local point lies within the given boundaries.
    template <template <typename, std::size_t> class bounds_t,
              typename scalar_t, std::size_t kDIM, typename point_t,
              typename std::enable_if_t<kDIM == e_size, bool> = true>
    DETRAY_HOST_DEVICE inline bool check_boundaries(
        const bounds_t<scalar_t, kDIM> &bounds, const point_t &loc_p,
        const scalar_t tol = std::numeric_limits<scalar_t>::epsilon()) const {

        if constexpr (kRadialCheck) {
            if (std::abs(loc_p[2] - bounds[e_r]) > tol) {
                return false;
            }
        }
        return (bounds[e_n_half_z] - tol <= loc_p[1] and
                loc_p[1] <= bounds[e_p_half_z] + tol);
    }

    /// @brief Lower and upper point for minimal axis aligned bounding box.
    ///
    /// Computes the min and max vertices in a local cartesian frame.
    ///
    /// @param bounds the boundary values for this shape
    /// @param env dynamic envelope around the shape
    ///
    /// @returns an array of coordinates that contains the lower point (first
    /// three values) and the upper point (latter three values) .
    template <typename algebra_t,
              template <typename, std::size_t> class bounds_t,
              typename scalar_t, std::size_t kDIM,
              typename std::enable_if_t<kDIM == e_size, bool> = true>
    DETRAY_HOST_DEVICE inline darray<scalar_t, 6> local_min_bounds(
        const bounds_t<scalar_t, kDIM> &bounds,
        const scalar_t env = std::numeric_limits<scalar_t>::epsilon()) const {
        assert(env > 0.f);
        const scalar_t xy_bound{bounds[e_r] + env};
        return {-xy_bound, -xy_bound, bounds[e_n_half_z] - env,
                xy_bound,  xy_bound,  bounds[e_p_half_z] + env};
    }

<<<<<<< HEAD
    /// @brief Calculates the coordinates of the vertices.
    ///
    /// @param bounds the boundary values for this shape.
    ///
    /// @returns a container of vertices. If the shape contains
    /// no vertices an empty container will be returned.
    template <typename point3_container_t,
              template <typename, std::size_t> class bounds_t,
              typename scalar_t, std::size_t kDIM,
              typename std::enable_if_t<kDIM == e_size, bool> = true>
    DETRAY_HOST inline point3_container_t local_vertices(
        const bounds_t<scalar_t, kDIM>&) const {
        return {};
    }

=======
    /// @brief Check consistency of boundary values.
    ///
    /// @param bounds the boundary values for this shape
    /// @param os output stream for error messages
    ///
    /// @return true if the bounds are consistent.
    template <template <typename, std::size_t> class bounds_t,
              typename scalar_t, std::size_t kDIM,
              typename std::enable_if_t<kDIM == e_size, bool> = true>
    DETRAY_HOST constexpr bool check_consistency(
        const bounds_t<scalar_t, kDIM> &bounds, std::ostream &os) const {

        constexpr auto tol{10.f * std::numeric_limits<scalar_t>::epsilon()};

        if (bounds[e_r] < tol) {
            os << "ERROR: Radius must be in the range (0, numeric_max)"
               << std::endl;
            return false;
        }
        if (bounds[e_n_half_z] >= bounds[e_p_half_z] or
            std::abs(bounds[e_n_half_z] - bounds[e_p_half_z]) < tol) {
            os << "ERROR: Neg. half length must be smaller than pos. half "
                  "length.";
            return false;
        }

        return true;
    }
>>>>>>> cfe4bc7f
};



}  // namespace detray<|MERGE_RESOLUTION|>--- conflicted
+++ resolved
@@ -145,7 +145,6 @@
                 xy_bound,  xy_bound,  bounds[e_p_half_z] + env};
     }
 
-<<<<<<< HEAD
     /// @brief Calculates the coordinates of the vertices.
     ///
     /// @param bounds the boundary values for this shape.
@@ -161,7 +160,6 @@
         return {};
     }
 
-=======
     /// @brief Check consistency of boundary values.
     ///
     /// @param bounds the boundary values for this shape
@@ -190,7 +188,6 @@
 
         return true;
     }
->>>>>>> cfe4bc7f
 };
 
 
