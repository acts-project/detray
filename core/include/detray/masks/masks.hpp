/** Detray library, part of the ACTS project (R&D line)
 *
 * (c) 2021-2023 CERN for the benefit of the ACTS project
 *
 * Mozilla Public License Version 2.0
 */

#pragma once

// Project include(s)
#include "detray/definitions/indexing.hpp"
#include "detray/definitions/qualifiers.hpp"
#include "detray/definitions/track_parametrization.hpp"
#include "detray/intersection/intersection.hpp"
#include "detray/masks/annulus2D.hpp"
#include "detray/masks/cuboid3D.hpp"
#include "detray/masks/cylinder2D.hpp"
#include "detray/masks/cylinder3D.hpp"
#include "detray/masks/line.hpp"
#include "detray/masks/rectangle2D.hpp"
#include "detray/masks/ring2D.hpp"
#include "detray/masks/single3D.hpp"
#include "detray/masks/trapezoid2D.hpp"

// System include(s)
#include <algorithm>
#include <cassert>
#include <ostream>
#include <sstream>
#include <vector>

namespace detray {

/// @brief Mask a region on a surface and link it to a volume.
///
/// The class uses a lightweight 'shape' that defines the local geometry of a
/// surface (local coordinates/axes, the intersection algorithm, as well as how
/// to check boundaries on that surface). A simple example for such a surface
/// shape implementation is @c rectangle2D .
/// This class can then be instantiated as a concrete mask that holds the
/// boundary values, as well as the link to a particular volume, which is
/// needed during geometry navigation.
///
/// @tparam shape_t underlying geometrical shape of the mask, rectangle etc
/// @tparam links_t the type of link into the volume container
///                 (e.g. single index vs range)
template <typename shape_t, typename links_t = std::uint_least16_t,
          typename algebra_t = __plugin::transform3<detray::scalar>,
          template <typename, std::size_t> class array_t = darray>
class mask {
    public:
    using links_type = links_t;
    using scalar_type = typename algebra_t::scalar_type;
    using shape = shape_t;
    using boundaries = typename shape::boundaries;
    using mask_values = array_t<scalar_type, boundaries::e_size>;
    using local_frame_type =
        typename shape::template local_frame_type<algebra_t>;
    // Linear algebra types
    using point3_t = typename algebra_t::point3;
    using point2_t = typename algebra_t::point2;
    using matrix_operator = typename algebra_t::matrix_actor;
    using size_type = typename algebra_t::size_type;
    template <size_type ROWS, size_type COLS>
    using matrix_type = typename algebra_t::template matrix_type<ROWS, COLS>;
    using projection_matrix_type = matrix_type<shape::meas_dim, e_bound_size>;

    /// Default constructor
    constexpr mask() = default;

    /// Constructor from single mask boundary values
    template <typename... Args>
    DETRAY_HOST_DEVICE explicit constexpr mask(const links_type& link,
                                               Args&&... args)
        : _values({{std::forward<Args>(args)...}}), _volume_link(link) {}

    /// Constructor from mask boundary array
    DETRAY_HOST_DEVICE
    constexpr mask(const mask_values& values, const links_type& link)
        : _values{values}, _volume_link{link} {}

    /// Constructor from mask boundary vector
    DETRAY_HOST mask(const std::vector<scalar_type>& values,
                     const links_type& link)
        : _volume_link(link) {
        assert(values.size() == boundaries::e_size &&
               " Given number of boundaries does not match mask shape.");
        std::copy(std::cbegin(values), std::cend(values), std::begin(_values));
    }

    /// Assignment operator from an array, convenience function
    ///
    /// @param rhs is the right hand side object
    DETRAY_HOST
    auto operator=(const mask_values& rhs)
        -> mask<shape_t, links_t, algebra_t, array_t>& {
        _values = rhs;
        return (*this);
    }

    /// Equality operator
    ///
    /// @param rhs is the mask to be compared
    ///
    /// checks identity within epsilon and @returns a boolean if the values and
    /// links are equal.
    DETRAY_HOST_DEVICE
    bool operator==(
        const mask<shape_t, links_t, algebra_t, array_t>& rhs) const {
        return (_values == rhs._values && _volume_link == rhs._volume_link);
    }

    /// Access operator - non-const
    ///
    /// @returns the reference to the member variable
    DETRAY_HOST_DEVICE
    constexpr auto operator[](const std::size_t value_index) -> scalar_type& {
        return _values[value_index];
    }

    /// Access operator - const
    ///
    /// @returns a copy of the member variable
    DETRAY_HOST_DEVICE
    constexpr auto operator[](const std::size_t value_index) const
        -> scalar_type {
        return _values[value_index];
    }

    /// @returns the boundary values
    DETRAY_HOST_DEVICE
    inline constexpr auto get_shape() const -> const shape& { return _shape; }

    /// @returns the functor that projects a global cartesian point onto
    /// the local geometric coordinate system.
    template <typename transform3_t>
    DETRAY_HOST_DEVICE inline auto to_local_frame(
        const transform3_t& trf, const point3_t& glob_p,
        const point3_t& glob_dir = {}) const -> point3_t {
        return local_frame_type{}.global_to_local(trf, glob_p, glob_dir);
    }

    /// @returns the functor that projects a local point to the global
    /// coordinate system
    template <typename transform3_t>
    DETRAY_HOST_DEVICE inline auto to_global_frame(const transform3_t& trf,
                                                   const point3_t& loc) const
        -> point3_t {
        return local_frame_type{}.local_to_global(trf, loc);
    }

    /// @returns the intersection functor for the underlying surface geometry.
    template <typename intersection_t>
    DETRAY_HOST_DEVICE inline constexpr auto intersector() const ->
        typename shape::template intersector_type<intersection_t> {
        return {};
    }

    /// @brief Mask this shape onto a surface.
    ///
    /// @note the point is expected to be given in global cartesian coordinates
    /// by the caller. For the projection from global to local coordinates, the
    /// shape type is used.
    ///
    /// @param loc_p the point to be checked in the local polar focal system
    /// @param tol dynamic tolerance determined by caller
    ///
    /// @return an intersection status e_inside / e_outside
    DETRAY_HOST_DEVICE
    inline auto is_inside(
        const point3_t& loc_p,
        const scalar_type t = std::numeric_limits<scalar_type>::epsilon()) const
        -> intersection::status {

        return _shape.check_boundaries(_values, loc_p, t)
                   ? intersection::status::e_inside
                   : intersection::status::e_outside;
    }

    /// @returns return local frame object (used in geometrical checks)
    DETRAY_HOST_DEVICE inline constexpr local_frame_type local_frame() const {
        return local_frame_type{};
    }

    /// @returns the boundary values
    DETRAY_HOST_DEVICE
    auto values() const -> const mask_values& { return _values; }

    /// @returns the volume link - const reference
    DETRAY_HOST_DEVICE
    auto volume_link() const -> const links_type& { return _volume_link; }

    /// @returns the volume link - non-const access
    DETRAY_HOST_DEVICE
    auto volume_link() -> links_type& { return _volume_link; }

    /// @returns the projection matrix for measurement
    DETRAY_HOST_DEVICE projection_matrix_type projection_matrix(
        const bound_track_parameters<algebra_t>& bound_params) const {
        return this->local_frame()
            .template projection_matrix<shape::meas_dim, shape::normal_order>(
                bound_params);
    }

    /// @brief Lower and upper point for minimum axis aligned bounding box.
    ///
    /// Computes the min and max vertices in a local 3 dim cartesian frame.
    ///
    /// @param env dynamic envelope around the shape
    ///
    /// @returns a cuboid3D mask that is equivalent to the minimum local aabb.
    DETRAY_HOST_DEVICE
    auto local_min_bounds(const scalar_type env =
                              std::numeric_limits<scalar_type>::epsilon()) const
        -> mask<cuboid3D<>, unsigned int> {
        const auto bounds =
            _shape.template local_min_bounds<algebra_t>(_values, env);
        static_assert(bounds.size() == cuboid3D<>::e_size,
                      "Shape returns incompatible bounds for bound box");
        return {bounds, std::numeric_limits<unsigned int>::max()};
    }

<<<<<<< HEAD
    /// @brief Calculates the coordinates of the vertices.
    ///
    /// @param bounds the boundary values for this shape.
    ///
    /// @returns a vector of vertices. If the shape contains
    /// no vertices an empty vector will be returned.
    DETRAY_HOST
    auto local_vertices() const {
        using point3_container_t = dvector<point3_t>;
        return _shape.template local_vertices<point3_container_t>(_values);
    }

    /// @brief Calculates the center of the min bounds bounding box.
    /// @returns The center point in global cartesian coordinates.
    template <typename transform3_t>
    auto local_min_bounds_center(const transform3_t& trf) const{
        const auto m = local_min_bounds();
        const auto cuboid = m.get_shape();
        return trf.point_to_global(point3_t{
            (m[cuboid.e_max_x] + m[cuboid.e_min_x])/2,
            (m[cuboid.e_max_y] + m[cuboid.e_min_y])/2,
            (m[cuboid.e_max_z] + m[cuboid.e_min_z])/2
        });
=======
    /// @returns true if the mask boundary values are consistent
    DETRAY_HOST
    constexpr bool self_check(std::ostream& os) const {

        const bool result = _shape.check_consistency(_values, os);

        if (not result) {
            os << to_string();
        }

        return result;
>>>>>>> cfe4bc7f
    }

    /// @returns a string representation of the mask
    DETRAY_HOST
    auto to_string() const -> std::string {
        std::stringstream ss;
        ss << shape::name;
        for (const auto& v : _values) {
            ss << ", " << v;
        }
        return ss.str();
    }

    private:
    shape _shape;
    mask_values _values;
    links_type _volume_link{std::numeric_limits<links_type>::max()};
};

}  // namespace detray<|MERGE_RESOLUTION|>--- conflicted
+++ resolved
@@ -220,7 +220,6 @@
         return {bounds, std::numeric_limits<unsigned int>::max()};
     }
 
-<<<<<<< HEAD
     /// @brief Calculates the coordinates of the vertices.
     ///
     /// @param bounds the boundary values for this shape.
@@ -244,7 +243,8 @@
             (m[cuboid.e_max_y] + m[cuboid.e_min_y])/2,
             (m[cuboid.e_max_z] + m[cuboid.e_min_z])/2
         });
-=======
+    }
+    
     /// @returns true if the mask boundary values are consistent
     DETRAY_HOST
     constexpr bool self_check(std::ostream& os) const {
@@ -256,7 +256,6 @@
         }
 
         return result;
->>>>>>> cfe4bc7f
     }
 
     /// @returns a string representation of the mask
