/** Detray library, part of the ACTS project (R&D line)
 *
 * (c) 2022-2023 CERN for the benefit of the ACTS project
 *
 * Mozilla Public License Version 2.0
 */

#pragma once

// Project include(s).
#include "detray/coordinates/cartesian3.hpp"
#include "detray/coordinates/line2.hpp"
#include "detray/definitions/containers.hpp"
#include "detray/definitions/qualifiers.hpp"
#include "detray/intersection/line_intersector.hpp"
#include "detray/surface_finders/grid/detail/axis_binning.hpp"
#include "detray/surface_finders/grid/detail/axis_bounds.hpp"

// System include(s)
#include <cmath>
#include <limits>
#include <ostream>
#include <type_traits>

namespace detray {

/// @brief Geometrical shape of a line surface.
///
/// @tparam kSquareCrossSect determines whether the line has a cricular or
///         square cross section. This also changes the local coord. frame.
/// @tparam intersector_t defines how to intersect the underlying surface
///         geometry
/// @tparam kMeasDim defines the dimension of the measurement
/// @tparam kNormalOrder true if the index for measurement parameter follows
/// the local coordinate system
///
/// The line can either have a circular or a square cross section. In the first
/// case bounds[0] refers to the radius, while in the second case it is the
/// half length of the square. The second boundary bounds[1] is the half length
/// in z.
template <bool kSquareCrossSect = false,
          template <typename> class intersector_t = line_intersector,
          unsigned int kMeasDim = 1u, bool kNormalOrder = true>
class line {
    public:
    /// The name for this shape
    inline static const std::string name = "line";

    /// Geometrical cross section of the line
    static constexpr bool square_cross_sect = kSquareCrossSect;

    /// The measurement dimension
    inline static constexpr const unsigned int meas_dim{kMeasDim};

    /// Normal ordering
    inline static constexpr const bool normal_order{kNormalOrder};

    // Measurement dimension check
    static_assert(meas_dim == 1u || meas_dim == 2u,
                  "Only 1D or 2D measurement is allowed");

    enum boundaries : unsigned int {
        e_cross_section = 0u,
        e_half_z = 1u,
        e_size = 2u
    };

    /// Local coordinate frame for boundary checks
    template <typename algebra_t>
    using local_frame_type = line2<algebra_t>;

    /// Underlying surface geometry: line
    template <typename intersection_t>
    using intersector_type = intersector_t<intersection_t>;

    /// Behaviour of the two local axes (linear in r/x, linear in z)
    template <
        n_axis::bounds e_s = n_axis::bounds::e_closed,
        template <typename, typename> class binning_loc0 = n_axis::regular,
        template <typename, typename> class binning_loc1 = n_axis::regular>
    struct axes {
        static constexpr n_axis::label axis_loc0 = n_axis::label::e_r;
        static constexpr n_axis::label axis_loc1 = n_axis::label::e_z;
        static constexpr std::size_t dim{2u};

        using types = dtuple<n_axis::bounds_t<e_s, axis_loc0>,
                             n_axis::bounds_t<e_s, axis_loc1>>;

        /// How to convert into the local axis system and back
        template <typename algebra_t>
        using coordinate_type = line2<algebra_t>;

        template <typename C, typename S>
        using binning = dtuple<binning_loc0<C, S>, binning_loc1<C, S>>;
    };

    /// @brief Check boundary values for a local point.
    ///
    /// @note the point is expected to be given in local coordinates by the
    /// caller. For the conversion from global cartesian coordinates, the
    /// nested @c shape struct can be used. In case of the line intersector
    /// this is the point of closest approach to the line.
    ///
    /// @tparam point_t the local point dimension can be 2 for a circular
    ///         cross section (local cylinder) or 3 for a square cross
    ///         section (local 3D cartesian).
    ///
    /// @param bounds the boundary values for this shape
    /// @param loc_p the point to be checked in the local coordinate system
    /// @param tol dynamic tolerance determined by caller
    ///
    /// @return true if the local point lies within the given boundaries.
    template <template <typename, std::size_t> class bounds_t,
              typename scalar_t, std::size_t kDIM, typename point_t,
              typename std::enable_if_t<kDIM == 2u, bool> = true>
    DETRAY_HOST_DEVICE inline bool check_boundaries(
        const bounds_t<scalar_t, kDIM> &bounds, const point_t &loc_p,
        const scalar_t tol = std::numeric_limits<scalar_t>::epsilon()) const {

        // For a square cross section (e.g. a cell of drift chamber), we check
        // if (1) x and y of the local cart. point is less than the half cell
        // size and (2) the distance to the point of closest approach on thw
        // line from the line center is less than the half line length
        if constexpr (square_cross_sect) {
            return (std::abs(loc_p[0] * std::cos(loc_p[2])) <=
                        bounds[e_cross_section] + tol &&
                    std::abs(loc_p[0] * std::sin(loc_p[2])) <=
                        bounds[e_cross_section] + tol &&
                    std::abs(loc_p[1]) <= bounds[e_half_z] + tol);

        }
        // For a circular cross section (e.g. straw tube), we check if (1) the
        // radial distance is within the scope and (2) the distance to the point
        // of closest approach on the line from the line center is less than the
        // line half length
        else {
            return (loc_p[0] <= bounds[e_cross_section] + tol &&
                    std::abs(loc_p[1]) <= bounds[e_half_z] + tol);
        }
    }

    /// @brief Lower and upper point for minimal axis aligned bounding box.
    ///
    /// Computes the min and max vertices in a local cartesian frame.
    ///
    /// @param bounds the boundary values for this shape
    /// @param env dynamic envelope around the shape
    ///
    /// @returns and array of coordinates that contains the lower point (first
    /// three values) and the upper point (latter three values) .
    template <typename algebra_t,
              template <typename, std::size_t> class bounds_t,
              typename scalar_t, std::size_t kDIM,
              typename std::enable_if_t<kDIM == e_size, bool> = true>
    DETRAY_HOST_DEVICE inline darray<scalar_t, 6> local_min_bounds(
        const bounds_t<scalar_t, kDIM> &bounds,
        const scalar_t env = std::numeric_limits<scalar_t>::epsilon()) const {
        assert(env > 0.f);
        const scalar_t xy_bound{bounds[e_cross_section] + env};
        const scalar_t z_bound{bounds[e_half_z] + env};
        return {-xy_bound, -xy_bound, -z_bound, xy_bound, xy_bound, z_bound};
    }

<<<<<<< HEAD
    /// @brief Calculates the coordinates of the vertices.
    ///
    /// @param bounds the boundary values for this shape.
    ///
    /// @returns a container of vertices. If the shape contains
    /// no vertices an empty container will be returned.
    template <typename point3_container_t,
              template <typename, std::size_t> class bounds_t,
              typename scalar_t, std::size_t kDIM,
              typename std::enable_if_t<kDIM == e_size, bool> = true>
    DETRAY_HOST inline point3_container_t local_vertices(
        const bounds_t<scalar_t, kDIM>& bounds) const {
        using point3_t = typename point3_container_t::value_type;
        point3_t v1 = {-bounds[e_cross_section], -bounds[e_cross_section], -bounds[e_half_z]};
        point3_t v2 = {-bounds[e_cross_section], -bounds[e_cross_section], bounds[e_half_z]};
        point3_t v3 = {-bounds[e_cross_section], bounds[e_cross_section], -bounds[e_half_z]};
        point3_t v4 = {-bounds[e_cross_section], bounds[e_cross_section], bounds[e_half_z]};
        point3_t v5 = {bounds[e_cross_section], -bounds[e_cross_section], -bounds[e_half_z]};
        point3_t v6 = {bounds[e_cross_section], -bounds[e_cross_section], bounds[e_half_z]};
        point3_t v7 = {bounds[e_cross_section], bounds[e_cross_section], -bounds[e_half_z]};
        point3_t v8 = {bounds[e_cross_section], bounds[e_cross_section], bounds[e_half_z]};
        return {v1, v2, v4, v3, v7, v8, v6, v5};
    }

=======
    /// @brief Check consistency of boundary values.
    ///
    /// @param bounds the boundary values for this shape
    /// @param os output stream for error messages
    ///
    /// @return true if the bounds are consistent.
    template <template <typename, std::size_t> class bounds_t,
              typename scalar_t, std::size_t kDIM,
              typename std::enable_if_t<kDIM == e_size, bool> = true>
    DETRAY_HOST constexpr bool check_consistency(
        const bounds_t<scalar_t, kDIM> &bounds, std::ostream &os) const {

        constexpr auto tol{10.f * std::numeric_limits<scalar_t>::epsilon()};

        if (bounds[e_cross_section] < tol) {
            os << "ERROR: Radius/sides must be in the range (0, numeric_max)"
               << std::endl;
            return false;
        }
        if (bounds[e_half_z] < tol) {
            os << "ERROR: Half length z must be in the range (0, numeric_max)"
               << std::endl;
            return false;
        }

        return true;
    }
>>>>>>> cfe4bc7f
};

}  // namespace detray<|MERGE_RESOLUTION|>--- conflicted
+++ resolved
@@ -161,7 +161,6 @@
         return {-xy_bound, -xy_bound, -z_bound, xy_bound, xy_bound, z_bound};
     }
 
-<<<<<<< HEAD
     /// @brief Calculates the coordinates of the vertices.
     ///
     /// @param bounds the boundary values for this shape.
@@ -186,7 +185,6 @@
         return {v1, v2, v4, v3, v7, v8, v6, v5};
     }
 
-=======
     /// @brief Check consistency of boundary values.
     ///
     /// @param bounds the boundary values for this shape
@@ -214,7 +212,6 @@
 
         return true;
     }
->>>>>>> cfe4bc7f
 };
 
 }  // namespace detray