--- conflicted
+++ resolved
@@ -100,7 +100,6 @@
         return {-inf, -inf, -inf, inf, inf, inf};
     }
 
-<<<<<<< HEAD
     /// @brief Calculates the coordinates of the vertices.
     ///
     /// @param bounds the boundary values for this shape.
@@ -114,7 +113,8 @@
     DETRAY_HOST inline point3_container_t local_vertices(
         const bounds_t<scalar_t, kDIM>& /*bounds*/) const {
         return {};
-=======
+        }
+
     /// @brief Check consistency of boundary values.
     ///
     /// @param bounds the boundary values for this shape
@@ -128,7 +128,6 @@
         const bounds_t<scalar_t, kDIM>& /*bounds*/,
         std::ostream& /*os*/) const {
         return true;
->>>>>>> cfe4bc7f
     }
 };
 
