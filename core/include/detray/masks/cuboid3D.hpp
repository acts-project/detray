--- conflicted
+++ resolved
@@ -131,7 +131,6 @@
         return o_bounds;
     }
 
-<<<<<<< HEAD
     /// @brief Calculates the coordinates of the vertices.
     ///
     /// @param bounds the boundary values for this shape.
@@ -153,7 +152,8 @@
         point3_t v7 = {bounds[e_max_x], bounds[e_max_y], bounds[e_min_z]};
         point3_t v8 = {bounds[e_max_x], bounds[e_max_y], bounds[e_max_z]};
         return {v1, v2, v4, v3, v7, v8, v6, v5};
-=======
+        }
+        
     /// @brief Check consistency of boundary values.
     ///
     /// @param bounds the boundary values for this shape
@@ -185,7 +185,6 @@
         }
 
         return true;
->>>>>>> cfe4bc7f
     }
 };
 
