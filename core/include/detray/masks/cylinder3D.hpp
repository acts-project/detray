--- conflicted
+++ resolved
@@ -128,7 +128,6 @@
                 r_bound,  r_bound,  bounds[e_max_z] + env};
     }
 
-<<<<<<< HEAD
     /// @brief Calculates the coordinates of the vertices.
     ///
     /// @param bounds the boundary values for this shape.
@@ -144,7 +143,6 @@
         return {};
     }
 
-=======
     /// @brief Check consistency of boundary values.
     ///
     /// @param bounds the boundary values for this shape
@@ -177,7 +175,6 @@
 
         return true;
     }
->>>>>>> cfe4bc7f
 };
 
 }  // namespace detray