/** Detray library, part of the ACTS project (R&D line)
 *
 * (c) 2021-2023 CERN for the benefit of the ACTS project
 *
 * Mozilla Public License Version 2.0
 */

#pragma once

// Project include(s)
#include "detray/core/detector.hpp"
#include "detray/definitions/containers.hpp"
#include "detray/definitions/detail/algorithms.hpp"
#include "detray/definitions/indexing.hpp"
#include "detray/definitions/qualifiers.hpp"
#include "detray/definitions/units.hpp"
#include "detray/geometry/barcode.hpp"
#include "detray/intersection/detail/trajectories.hpp"
#include "detray/intersection/intersection.hpp"
#include "detray/intersection/intersection_kernel.hpp"
<<<<<<< HEAD
#include "detray/propagator/constrained_step.hpp"
#include "detray/surface_finders/neighborhood_kernel.hpp"
=======
>>>>>>> 2e701e33
#include "detray/utils/ranges.hpp"

// vecmem include(s)
#include <vecmem/containers/data/jagged_vector_buffer.hpp>
#include <vecmem/memory/memory_resource.hpp>

namespace detray {

namespace navigation {

/// @enum NavigationDirection
/// The navigation direction is always with
/// respect to a given momentum or direction
enum class direction : int { e_backward = -1, e_forward = 1 };

/// Navigation status flags
enum class status {
    e_abort = -3,          ///< error ocurred, propagation will be aborted
    e_on_target = -2,      ///< navigation exited successfully
    e_unknown = -1,        ///< unknown state/not initialized
    e_towards_object = 0,  ///< move towards next object
    e_on_module = 1,       ///< reached module surface
    e_on_portal = 2,       ///< reached portal surface
};

/// Navigation trust levels determine how the candidates chache is updated
enum class trust_level {
    e_no_trust = 0,  ///< re-initialize the volume (i.e. run local navigation)
    e_fair = 1,      ///< update the distance & order of the candidates
    e_high = 3,  ///< update the distance to the next candidate (current target)
    e_full = 4   ///< don't update anything
};

/// A void inpector that does nothing.
///
/// Inspectors can be plugged in to understand the current navigation state.
struct void_inspector {
    template <typename state_t>
    DETRAY_HOST_DEVICE void operator()(const state_t & /*ignored*/,
                                       const char * /*ignored*/) {}
};

}  // namespace navigation

/// The geometry navigation class.
///
/// The navigator is initialized around a detector object, but is itself
/// agnostic to the detectors's object/primitive types.
/// Within a detector volume, the navigatior will perform a local navigation
/// based on the geometry accelerator structure that is provided by the volume.
/// Once the local navigation is resolved, it moves to the next volume by a
/// portal.
/// To this end, it requires a link to the [next] navigation volume in every
/// candidate that is computed by intersection from the detector objects:
/// A module surface must link back to its mothervolume, while a portal surface
/// links to the next volume in the direction of the track.
///
/// This navigator applies a trust level based update of its candidate
/// (intersection) cache, which is kept in the naviagtor's state. The trust
/// level, and with it the appropriate update policy, must be set by an actor,
/// otherwise no update will be performed.
///
/// The navigation state is set up by an init() call and then follows a
/// sequence of
/// - step()       (stepper)
/// - update()     (navigator)
/// - run_actors() (actor chain)
/// calls, which are handeled by the propagator class.
///
/// The navigation heartbeat indicates, that the navigation is still running
/// and in a valid state.
///
/// @tparam detector_t the detector to navigate
/// @tparam inspector_t is a validation inspector that can record information
///         about the navaigation state at different points of the nav. flow.
template <
    typename detector_t, typename inspector_t = navigation::void_inspector,
    typename intersection_t = intersection2D<typename detector_t::surface_type,
                                             typename detector_t::transform3>>
class navigator {

    public:
    using inspector_type = inspector_t;
    using detector_type = detector_t;
    using scalar_type = typename detector_t::scalar_type;
    using volume_type = typename detector_t::volume_type;
    template <typename T>
    using vector_type = typename detector_t::template vector_type<T>;
    using intersection_type = intersection_t;
    using nav_link_type = typename detector_t::surface_type::navigation_link;
    using transform3_type = typename detector_type::transform3;

    private:
    /// A functor that fills the navigation candidates vector by intersecting
    /// the surfaces in the volume neighborhood
    struct candidate_search {

        /// Test the volume links
        template <typename track_t>
        DETRAY_HOST_DEVICE void operator()(
            const typename detector_type::surface_type &sf,
            const detector_type &det, const track_t &track,
            vector_type<intersection_type> &candidates,
            const scalar_type tol) const {
            det.mask_store().template visit<intersection_initialize>(
                sf.mask(), candidates, detail::ray(track), sf,
                det.transform_store(), tol);
        }
    };

    public:
    /// A navigation state object used to cache the information of the
    /// current navigation stream.
    ///
    /// The state is passed between navigation calls and is accessible to the
    /// actors in the propagation, for which it defines the public interface
    /// towards the navigation. The navigator is responsible for updating the
    /// elements  in the state's cache with every navigation call, establishing
    /// 'full trust' again.
    class state : public detray::ranges::view_interface<state> {
        friend class navigator;
        // Allow the filling/updating of candidates
        friend struct intersection_initialize;
        friend struct intersection_update;

        using candidate_itr_t =
            typename vector_type<intersection_type>::iterator;
        using const_candidate_itr_t =
            typename vector_type<intersection_type>::const_iterator;

        public:
        using detector_type = navigator::detector_type;

        /// Default constructor
        state() = default;

        state(const detector_type &det) : _detector(&det) {}

        /// Constructor with memory resource
        DETRAY_HOST
        state(const detector_type &det, vecmem::memory_resource &resource)
            : _detector(&det), _candidates(&resource) {}

        /// Constructor from candidates vector_view
        DETRAY_HOST_DEVICE state(const detector_type &det,
                                 vector_type<intersection_type> candidates)
            : _detector(&det), _candidates(candidates) {}

        /// @return start position of valid candidate range.
        DETRAY_HOST_DEVICE
        constexpr auto begin() -> candidate_itr_t { return _next; }

        /// @return start position of the valid candidate range - const
        DETRAY_HOST_DEVICE
        constexpr auto begin() const -> const_candidate_itr_t { return _next; }

        /// @return sentinel of the valid candidate range.
        DETRAY_HOST_DEVICE
        constexpr auto end() -> candidate_itr_t { return _last; }

        /// @return sentinel of the valid candidate range.
        DETRAY_HOST_DEVICE
        constexpr auto end() const -> const_candidate_itr_t { return _last; }

        /// @returns a pointer of detector
        DETRAY_HOST_DEVICE
        auto detector() const { return _detector; }

        /// Scalar representation of the navigation state,
        /// @returns distance to next
        DETRAY_HOST_DEVICE
        scalar_type operator()() const { return _next->path; }

        /// @returns currently cached candidates - const
        DETRAY_HOST_DEVICE
        inline auto candidates() const
            -> const vector_type<intersection_type> & {
            return _candidates;
        }

        /// @returns numer of currently cached (reachable) candidates - const
        DETRAY_HOST_DEVICE
        inline auto n_candidates() const ->
            typename std::iterator_traits<candidate_itr_t>::difference_type {
            return std::distance(_next, _last);
        }

        /// @returns current/previous object that was reached
        DETRAY_HOST_DEVICE
        inline auto current() const -> const_candidate_itr_t {
            return _next - 1;
        }

        /// @returns next object that we want to reach (current target) - const
        DETRAY_HOST_DEVICE
        inline auto next() const -> const const_candidate_itr_t & {
            return _next;
        }

        /// @returns last valid candidate (by position in the cache) - const
        DETRAY_HOST_DEVICE
        inline auto last() const -> const const_candidate_itr_t & {
            return _last;
        }

        /// @returns the navigation inspector
        DETRAY_HOST
        inline auto &inspector() { return _inspector; }

        /// @returns current volume (index) - const
        DETRAY_HOST_DEVICE
        inline auto volume() const -> nav_link_type { return _volume_index; }

        /// Set start/new volume
        DETRAY_HOST_DEVICE
        inline void set_volume(dindex v) {
            _volume_index = static_cast<nav_link_type>(v);
        }

        /// @returns current object the navigator is on (might be invalid if
        /// between objects) - const
        DETRAY_HOST_DEVICE
        inline auto current_object() const -> geometry::barcode {
            return _object_index;
        }

        /// @returns the next object the navigator indends to reach
        DETRAY_HOST_DEVICE
        inline auto next_object() const -> geometry::barcode {
            return _next->surface.barcode();
        }

        /// @returns current navigation status - const
        DETRAY_HOST_DEVICE
        inline auto status() const -> navigation::status { return _status; }

        /// @returns current navigation direction - const
        DETRAY_HOST_DEVICE
        inline auto direction() const -> navigation::direction {
            return _direction;
        }

        /// Set direction
        DETRAY_HOST_DEVICE
        inline void set_direction(const navigation::direction dir) {
            _direction = dir;
        }

        /// @returns tolerance to determine if we are on object - const
        DETRAY_HOST_DEVICE
        inline auto tolerance() const -> scalar_type {
            return _on_object_tolerance;
        }

        /// Adjust the on-object tolerance
        DETRAY_HOST_DEVICE
        inline void set_tolerance(scalar_type tol) {
            _on_object_tolerance = tol;
        }

        /// @returns navigation trust level - const
        DETRAY_HOST_DEVICE
        inline auto trust_level() const -> navigation::trust_level {
            return _trust_level;
        }

        /// Update navigation trust level to no trust
        DETRAY_HOST_DEVICE
        inline void set_no_trust() {
            _trust_level = navigation::trust_level::e_no_trust;
        }

        /// Update navigation trust level to full trust
        DETRAY_HOST_DEVICE
        inline void set_full_trust() {
            _trust_level = _trust_level <= navigation::trust_level::e_full
                               ? _trust_level
                               : navigation::trust_level::e_full;
        }

        /// Update navigation trust level to high trust
        DETRAY_HOST_DEVICE
        inline void set_high_trust() {
            _trust_level = _trust_level <= navigation::trust_level::e_high
                               ? _trust_level
                               : navigation::trust_level::e_high;
        }

        /// Update navigation trust level to fair trust
        DETRAY_HOST_DEVICE
        inline void set_fair_trust() {
            _trust_level = _trust_level <= navigation::trust_level::e_fair
                               ? _trust_level
                               : navigation::trust_level::e_fair;
        }

        /// Helper method to check the track has reached a module surface
        DETRAY_HOST_DEVICE
        inline auto is_on_module() const -> bool {
            return _status == navigation::status::e_on_module;
        }

        /// Helper method to check the track has reached a sensitive surface
        DETRAY_HOST_DEVICE
        inline auto is_on_sensitive() const -> bool {
            return (_status == navigation::status::e_on_module) &&
                   (this->current_object().id() == surface_id::e_sensitive);
        }

        /// Helper method to check the track has reached a portal surface
        DETRAY_HOST_DEVICE
        inline auto is_on_portal() const -> bool {
            return _status == navigation::status::e_on_portal;
        }

        /// Helper method to check if a kernel is exhausted - const
        DETRAY_HOST_DEVICE
        inline auto is_exhausted() const -> bool {
            return std::distance(_next, _last) <= 0;
        }

        /// @returns flag that indicates whether navigation was successful
        DETRAY_HOST_DEVICE
        inline auto is_complete() const -> bool {
            // Normal exit for this navigation?
            return _status == navigation::status::e_on_target and !_heartbeat;
        }

        /// Navigation state that cannot be recovered from. Leave the other
        /// data for inspection.
        ///
        /// @return navigation heartbeat (dead)
        DETRAY_HOST_DEVICE
        inline auto abort() -> bool {
            _status = navigation::status::e_abort;
            _heartbeat = false;
            // Don't do anything if aborted
            _trust_level = navigation::trust_level::e_full;
            run_inspector("Aborted: ");
            return _heartbeat;
        }

        /// Navigation reaches target or leaves detector world. Stop
        /// navigation.
        ///
        /// @return navigation heartbeat (dead)
        DETRAY_HOST_DEVICE
        inline auto exit() -> bool {
            _status = navigation::status::e_on_target;
            _heartbeat = false;
            _trust_level = navigation::trust_level::e_full;
            run_inspector("Exited: ");
            this->clear();
            return _heartbeat;
        }

        private:
        /// Helper method to check if a candidate lies on a surface - const
        DETRAY_HOST_DEVICE inline auto is_on_object(
            const intersection_type &candidate,
            const scalar_type overstep_tolerance) const -> bool {
            if ((candidate.path < _on_object_tolerance) and
                (candidate.path > overstep_tolerance)) {
                return true;
            }
            return false;
        }

        /// Helper to determine if a candidate has been invalidated
        ///
        /// @param candidate the candidate to be invalidated
        /// @returns true if is reachable by track
        template <typename track_t>
        DETRAY_HOST_DEVICE inline auto is_reachable(
            const intersection_type &candidate, track_t &track) const -> bool {
            return candidate.status == intersection::status::e_inside and
                   candidate.path < std::numeric_limits<scalar_type>::max() and
                   candidate.path >= track.overstep_tolerance();
        }

        /// @returns next object that we want to reach (current target)
        DETRAY_HOST_DEVICE
        inline auto next() -> candidate_itr_t & { return _next; }

        /// Updates the iterator position of the last valid candidate
        DETRAY_HOST_DEVICE
        inline void set_next(candidate_itr_t &&new_next) {
            _next = std::move(new_next);
        }

        /// Updates the iterator position of the last valid candidate
        DETRAY_HOST_DEVICE
        inline void set_last(candidate_itr_t &&new_last) {
            _last = std::move(new_last);
        }

        /// @returns currently cached candidates
        DETRAY_HOST_DEVICE
        inline auto candidates() -> vector_type<intersection_type> & {
            return _candidates;
        }

        /// Clear the kernel
        DETRAY_HOST_DEVICE
        inline void clear() {
            _candidates.clear();
            _next = _candidates.end();
        }

        /// Call the navigation inspector
        DETRAY_HOST_DEVICE
        inline void run_inspector(const char *message) {
            _inspector(*this, message);
        }

        /// Helper method to set common state values during naviagtion
        ///
        /// @param status current navigation status
        /// @param obj_idx current object (invalid if not on object)
        /// @param trust_lvl current truct level of next target state
        DETRAY_HOST_DEVICE
        constexpr void set_state(const navigation::status status,
                                 const geometry::barcode obj_idx,
                                 const navigation::trust_level trust_lvl) {
            _object_index = obj_idx;
            _trust_level = trust_lvl;
            _status = status;
        }

        /// Heartbeat of this navigation flow signals navigation is alive
        bool _heartbeat = false;

        /// Detector pointer
        const detector_type *const _detector;

        /// Our cache of candidates (intersections with any kind of surface)
        vector_type<intersection_type> _candidates = {};

        /// The next best candidate
        candidate_itr_t _next = _candidates.end();

        /// The last reachable candidate
        candidate_itr_t _last = _candidates.end();

        /// The inspector type of this navigation engine
        inspector_type _inspector;

        /// Index of an object (module/portal) if is reached, otherwise invalid
        geometry::barcode _object_index{};

        /// The navigation status
        navigation::status _status = navigation::status::e_unknown;

        /// The navigation direction
        navigation::direction _direction = navigation::direction::e_forward;

        /// The on object tolerance - permille
        scalar_type _on_object_tolerance{1e-2f};

        /// The navigation trust level determines how this states cache is to
        /// be updated in the current navigation call
        navigation::trust_level _trust_level =
            navigation::trust_level::e_no_trust;

        /// Index in the detector volume container of current navigation volume
        nav_link_type _volume_index{0u};
    };

    /// Helper method to initialize a volume.
    ///
    /// Calls the volumes accelerator structure for local navigation, then tests
    /// the surfaces for intersection and sorts the reachable candidates to find
    /// the clostest one (next candidate).
    ///
    /// @tparam propagator_state_t state type of the propagator
    ///
    /// @param propagation contains the stepper and navigator states
    template <typename propagator_state_t>
    DETRAY_HOST_DEVICE inline bool init(propagator_state_t &propagation) const {

        state &navigation = propagation._navigation;
        const auto det = navigation.detector();
        const auto &track = propagation._stepping();
        const auto &volume = det->volume_by_index(navigation.volume());

        // Clean up state
        navigation.clear();
        navigation._heartbeat = true;
        // Get the max number of candidates & run them through the kernel
        // detail::call_reserve(navigation.candidates(), volume.n_objects());
        // @TODO: switch to fixed size buffer
        detail::call_reserve(navigation.candidates(), 20u);

        // Search for neighboring surfaces and fill candidates into cache
        volume.template visit_neighborhood<candidate_search>(
            track, *det, track, navigation.candidates(),
            15.f * unit<scalar_type>::um);

        // Sort all candidates and pick the closest one
        detail::sequential_sort(navigation.candidates().begin(),
                                navigation.candidates().end());

        navigation.set_next(navigation.candidates().begin());
        // No unreachable candidates in cache after local navigation
        navigation.set_last(navigation.candidates().end());
        // Determine overall state of the navigation after updating the cache
        update_navigation_state(propagation);
        // If init was not successful, the propagation setup is broken
        if (navigation.trust_level() != navigation::trust_level::e_full) {
            navigation._heartbeat = false;
        }

        // Run inspection when needed
        if constexpr (not std::is_same_v<inspector_t,
                                         navigation::void_inspector>) {
            navigation.run_inspector("Init complete: ");
        }

        return navigation._heartbeat;
    }

    /// Complete update of the nvaigation flow.
    ///
    /// Restores 'full trust' state to the cadidates cache and checks whether
    /// the track stepped onto a portal and a volume switch is due. If so, or
    /// when the previous update according to the given trust level
    /// failed to restore trust, it performs a complete reinitialization of the
    /// navigation.
    ///
    /// @tparam propagator_state_t state type of the propagator
    ///
    /// @param propagation contains the stepper and navigator states
    ///
    /// @return a heartbeat to indicate if the navigation is still alive
    template <typename propagator_state_t>
    DETRAY_HOST_DEVICE inline bool update(
        propagator_state_t &propagation) const {

        state &navigation = propagation._navigation;

        // Candidates are re-evaluated based on the current trust level
        update_kernel(propagation);

        // Update was completely successful (most likely case)
        if (navigation.trust_level() == navigation::trust_level::e_full) {
            return navigation._heartbeat;
        }
        if (navigation.trust_level() == navigation::trust_level::e_high) {
            return navigation._heartbeat;
        }

        // Otherwise: did we run into a portal?
        if (navigation.status() == navigation::status::e_on_portal) {
            // Set volume index to the next volume provided by the portal
            navigation.set_volume(navigation.current()->volume_link);

            // Navigation reached the end of the detector world
            if (is_invalid_value(navigation.volume())) {
                navigation.exit();
                return navigation._heartbeat;
            }
            // Run inspection when needed (keep for debugging)
            /*if constexpr (not std::is_same_v<inspector_t,
                                         navigation::void_inspector>) {
                navigation.run_inspector("Volume switch: ");
            }*/
        }
        // If no trust could be restored for the current state, (local)
        // navigation might be exhausted or we switched volumes:
        // re-initialize volume
        navigation._heartbeat &= init(propagation);

        // Sanity check: Should never be the case after complete update call
        if (navigation.trust_level() != navigation::trust_level::e_full or
            navigation.is_exhausted()) {
            navigation.abort();
        }

        return navigation._heartbeat;
    }

    private:
    /// Helper method to update the candidates (surface intersections)
    /// based on an externally provided trust level. Will (re-)initialize the
    /// navigation if there is no trust.
    ///
    /// @tparam propagator_state_t state type of the propagator
    ///
    /// @param propagation contains the stepper and navigator states
    template <typename propagator_state_t>
    DETRAY_HOST_DEVICE inline void update_kernel(
        propagator_state_t &propagation) const {

        state &navigation = propagation._navigation;
        const auto det = navigation.detector();
        const auto &track = propagation._stepping();

        // Current candidates are up to date, nothing left to do
        if (navigation.trust_level() == navigation::trust_level::e_full) {
            return;
        }

        // Update only the current candidate and the corresponding next target
        // - do this only when the navigation state is still coherent
        if (navigation.trust_level() == navigation::trust_level::e_high or
            navigation.n_candidates() == 1) {

            auto &stepping = propagation._stepping;
            auto candidate_cache = *navigation.next();

            // Update next candidate: If not reachable, 'high trust' is broken
            if (not update_candidate(*navigation.next(), track, det)) {

                // Case 1: When the track overstepped over the overstep
                // tolerance
                if (navigation.next()->status ==
                        intersection::status::e_inside &&
                    navigation.next()->direction ==
                        intersection::direction::e_opposite) {

                    const scalar_type new_step_size =
                        stepping.step_size() / 2.f;

                    // Set unknown if the new step size is smaller than the
                    // threshold
                    if (new_step_size < stepping._safety_step_size) {

                        navigation.set_state(
                            navigation::status::e_unknown, geometry::barcode{},
                            navigation::trust_level::e_no_trust);
                        stepping.template release_step<
                            step::constraint::e_accuracy>();
                        return;
                    }

                    stepping.cur_cache = stepping.pre_cache;
                    stepping
                        .template set_constraint<step::constraint::e_accuracy>(
                            new_step_size);
                    *navigation.next() = std::move(candidate_cache);

                    return;

                }

                // Case 2: The track won't reach the surface
                else {

                    const auto &volume =
                        det->volume_by_index(navigation.volume());
                    const auto &bound = volume.bounds();

                    const auto r = getter::perp(stepping.pos());
                    const auto z = stepping.pos()[2];

                    bool in_volume = (r > bound[0] && r < bound[1] &&
                                      z > bound[2] && z < bound[3]);

                    if (stepping.step_size() < navigation() / 2.f &&
                        in_volume == true) {

                        navigation.set_state(
                            navigation::status::e_unknown, geometry::barcode{},
                            navigation::trust_level::e_no_trust);
                        stepping.template release_step<
                            step::constraint::e_accuracy>();
                        return;
                    }

                    const scalar_type new_step_size =
                        stepping.step_size() / 2.f;

                    stepping
                        .template set_constraint<step::constraint::e_accuracy>(
                            new_step_size);
                    stepping.cur_cache = stepping.pre_cache;

                    navigation.set_state(navigation::status::e_unknown,
                                         geometry::barcode{},
                                         navigation::trust_level::e_high);
                    *navigation.next() = std::move(candidate_cache);

                    return;
                }
            }

            // Update navigation flow on the new candidate information
            update_navigation_state(propagation);

            // Run high trust inspection
            if constexpr (not std::is_same_v<inspector_t,
                                             navigation::void_inspector>) {
                navigation.run_inspector("Update complete: high trust: ");
            }

            // The work is done if: the track has not reached a surface yet or
            // trust is gone (portal was reached or the cache is broken).
            if (navigation.status() == navigation::status::e_towards_object or
                navigation.trust_level() ==
                    navigation::trust_level::e_no_trust) {
                return;
            }

            // Else: Track is on module.
            // Ready the next candidate after the current module
            if (update_candidate(*navigation.next(), track, det)) {
                return;
            }

            // If next candidate is not reachable, don't 'return', but
            // escalate the trust level.
            // This will run into the fair trust case below.
            navigation.set_fair_trust();
        }

        // Re-evaluate all currently available candidates
        // - do this when your navigation state is stale, but not invalid
        if (navigation.trust_level() == navigation::trust_level::e_fair) {

            for (auto &candidate : navigation) {
                // Disregard this candidate if it is not reachable
                if (not update_candidate(candidate, track, det)) {
                    // Forcefully set dist to numeric max for sorting
                    candidate.path = std::numeric_limits<scalar_type>::max();
                }
            }
            // Sort again
            detail::sequential_sort(navigation.begin(), navigation.end());
            // Take the nearest (sorted) candidate first
            navigation.set_next(navigation.begin());
            // Ignore unreachable elements (needed to determine exhaustion)
            navigation.set_last(find_invalid(navigation.candidates()));
            // Update navigation flow on the new candidate information
            update_navigation_state(propagation);

            // Run fair trust inspection
            if constexpr (not std::is_same_v<inspector_t,
                                             navigation::void_inspector>) {
                navigation.run_inspector("Update complete: fair trust: ");
            }
            return;
        }

        // Actor flagged cache as broken (other cases of 'no trust' are
        // handeled after volume switch was checked in 'update()')
        if (navigation.trust_level() == navigation::trust_level::e_no_trust) {
            navigation._heartbeat &= init(propagation);
            return;
        }
    }

    /// Helper method that re-establishes the navigation state after an update.
    ///
    /// It checks wether the track has reached a surface or is still moving
    /// towards the next surface candidate. If no new next candidate can be
    //  found, it flags 'no trust' in order to trigger a volume initialization.
    /// Additionally, all stepper constraints are lifted if a surface is
    /// reached.
    ///
    /// @tparam track_t the type of the track parametrisation
    /// @tparam propagator_state_t state type of the propagator
    ///
    /// @param track the track that belongs to the current propagation state
    /// @param propagation contains the stepper and navigator states
    template <typename propagator_state_t>
    DETRAY_HOST_DEVICE inline void update_navigation_state(
        propagator_state_t &propagation) const {

        state &navigation = propagation._navigation;
        auto &stepping = propagation._stepping;

        // Check wether the track reached the current candidate. Might be a
        // portal, in which case the navigation becomes exhausted (the
        // exit-portal is the last reachable surface in every volume)
        if (navigation.is_on_object(*navigation.next(),
                                    stepping._overstep_tolerance)) {
            // Set the next object that we want to reach (this function is only
            // called once the cache has been updated to a full trust state).
            // Might lead to exhausted cache.
            ++navigation.next();
            // Update state accordingly
            navigation.set_state(
                navigation.volume() != navigation.current()->volume_link
                    ? navigation::status::e_on_portal
                    : navigation::status::e_on_module,
                navigation.current()->surface.barcode(),
                navigation::trust_level::e_full);
        } else {
            // Otherwise the track is moving towards a surface
            navigation.set_state(navigation::status::e_towards_object,
                                 geometry::barcode{},
                                 navigation::trust_level::e_full);
        }
        // Generally happens when after an update no next candidate in the
        // cache is reachable anymore -> triggers init of [new] volume
        if (navigation.is_exhausted()) {
            navigation.set_no_trust();
        }
    }

    /// Helper method that updates the intersection of a single candidate and
    /// checks reachability
    ///
    /// @tparam track_t type of the track parametrization
    ///
    /// @param candidate the intersection to be updated
    /// @param track the track information
    ///
    /// @returns whether the track can reach this candidate.
    template <typename track_t>
    DETRAY_HOST_DEVICE inline bool update_candidate(
        intersection_type &candidate, const track_t &track,
        const detector_type *det) const {

        if (candidate.surface.barcode().is_invalid()) {
            return false;
        }
        const auto &mask_store = det->mask_store();

        // Check whether this candidate is reachable by the track
        return mask_store.template visit<intersection_update>(
            candidate.surface.mask(), detail::ray<transform3_type>(track),
            candidate, det->transform_store(), 15.f * unit<scalar_type>::um);
    }

<<<<<<< HEAD
    /// @brief Fill the candidates cache from scratch.
    ///
    /// Helper method that performs the neighborhood lookup of surfaces close to
    /// the current track state position and performs the intersection between
    /// the track tangential and every neighboring surface.
    ///
    /// @tparam I the surface type id (portal, sensetive etc.)
    /// @tparam track_t type of the track parametrization
    ///
    /// @param det the tracking geometry
    /// @param volume the search volume (current nvaigation volume)
    /// @param track the track information
    /// @param candidates the navigation cache to be filled with the
    ///                   track-surface intersections
    template <int I = static_cast<int>(volume_type::object_id::e_size) - 1,
              typename track_t>
    DETRAY_HOST_DEVICE inline void fill_candidates(
        const detector_type *det, const volume_type &volume,
        const track_t &track,
        vector_type<intersection_type> &candidates) const {

        const auto &surfaces = det->surface_store();
        const auto &link{volume.template link<
            static_cast<typename volume_type::object_id>(I)>()};

        // Only run the query, if object type is contained in volume
        if (not is_invalid_value(detail::get<1>(link))) {

            for (const auto &sf : surfaces.template visit<neighborhood_getter>(
                     link, *det, volume, track)) {

                det->mask_store().template visit<intersection_initialize>(
                    sf.mask(), candidates, detail::ray<transform3_type>(track),
                    sf, det->transform_store(), 15.f * unit<scalar_type>::um);
            }
        }
        // Check the next surface type
        if constexpr (I > 0) {
            return fill_candidates<I - 1>(det, volume, track, candidates);
        }
    }

=======
>>>>>>> 2e701e33
    /// Helper to evict all unreachable/invalid candidates from the cache:
    /// Finds the first unreachable candidate (has been invalidated during
    /// update) in a sorted (!) cache.
    ///
    /// @param candidates the cache of candidates to be cleaned
    DETRAY_HOST_DEVICE inline auto find_invalid(
        vector_type<intersection_type> &candidates) const {
        // Depends on previous invalidation of unreachable candidates!
        auto not_reachable = [](const intersection_type &candidate) {
            return candidate.path == std::numeric_limits<scalar_type>::max();
        };

        return detail::find_if(candidates.begin(), candidates.end(),
                               not_reachable);
    }
};

/// @return the vecmem jagged vector buffer for surface candidates
// TODO: det.get_n_max_objects_per_volume() is way too many for
// candidates size allocation. With the local navigation, the size can be
// restricted to much smaller value
template <typename detector_t>
DETRAY_HOST vecmem::data::jagged_vector_buffer<intersection2D<
    typename detector_t::surface_type, typename detector_t::transform3>>
create_candidates_buffer(
    const detector_t &det, const std::size_t n_tracks,
    vecmem::memory_resource &device_resource,
    vecmem::memory_resource *host_access_resource = nullptr) {
    // Build the buffer from capacities, device and host accessible resources
    return vecmem::data::jagged_vector_buffer<intersection2D<
        typename detector_t::surface_type, typename detector_t::transform3>>(
        std::vector<std::size_t>(n_tracks, det.n_max_candidates()),
        device_resource, host_access_resource,
        vecmem::data::buffer_type::resizable);
}

}  // namespace detray<|MERGE_RESOLUTION|>--- conflicted
+++ resolved
@@ -18,11 +18,7 @@
 #include "detray/intersection/detail/trajectories.hpp"
 #include "detray/intersection/intersection.hpp"
 #include "detray/intersection/intersection_kernel.hpp"
-<<<<<<< HEAD
 #include "detray/propagator/constrained_step.hpp"
-#include "detray/surface_finders/neighborhood_kernel.hpp"
-=======
->>>>>>> 2e701e33
 #include "detray/utils/ranges.hpp"
 
 // vecmem include(s)
@@ -128,7 +124,7 @@
             vector_type<intersection_type> &candidates,
             const scalar_type tol) const {
             det.mask_store().template visit<intersection_initialize>(
-                sf.mask(), candidates, detail::ray(track), sf,
+                sf.mask(), candidates, detail::ray<transform3_type>(track), sf,
                 det.transform_store(), tol);
         }
     };
@@ -671,6 +667,7 @@
                 // Case 2: The track won't reach the surface
                 else {
 
+                    /*
                     const auto &volume =
                         det->volume_by_index(navigation.volume());
                     const auto &bound = volume.bounds();
@@ -680,9 +677,13 @@
 
                     bool in_volume = (r > bound[0] && r < bound[1] &&
                                       z > bound[2] && z < bound[3]);
+                    */
+                    const auto &vol_by_pos = det->volume_by_pos(stepping.pos());
+                    const auto &vol_by_idx =
+                        det->volume_by_index(navigation.volume());
 
                     if (stepping.step_size() < navigation() / 2.f &&
-                        in_volume == true) {
+                        vol_by_idx.index() == vol_by_pos.index()) {
 
                         navigation.set_state(
                             navigation::status::e_unknown, geometry::barcode{},
@@ -848,51 +849,6 @@
             candidate, det->transform_store(), 15.f * unit<scalar_type>::um);
     }
 
-<<<<<<< HEAD
-    /// @brief Fill the candidates cache from scratch.
-    ///
-    /// Helper method that performs the neighborhood lookup of surfaces close to
-    /// the current track state position and performs the intersection between
-    /// the track tangential and every neighboring surface.
-    ///
-    /// @tparam I the surface type id (portal, sensetive etc.)
-    /// @tparam track_t type of the track parametrization
-    ///
-    /// @param det the tracking geometry
-    /// @param volume the search volume (current nvaigation volume)
-    /// @param track the track information
-    /// @param candidates the navigation cache to be filled with the
-    ///                   track-surface intersections
-    template <int I = static_cast<int>(volume_type::object_id::e_size) - 1,
-              typename track_t>
-    DETRAY_HOST_DEVICE inline void fill_candidates(
-        const detector_type *det, const volume_type &volume,
-        const track_t &track,
-        vector_type<intersection_type> &candidates) const {
-
-        const auto &surfaces = det->surface_store();
-        const auto &link{volume.template link<
-            static_cast<typename volume_type::object_id>(I)>()};
-
-        // Only run the query, if object type is contained in volume
-        if (not is_invalid_value(detail::get<1>(link))) {
-
-            for (const auto &sf : surfaces.template visit<neighborhood_getter>(
-                     link, *det, volume, track)) {
-
-                det->mask_store().template visit<intersection_initialize>(
-                    sf.mask(), candidates, detail::ray<transform3_type>(track),
-                    sf, det->transform_store(), 15.f * unit<scalar_type>::um);
-            }
-        }
-        // Check the next surface type
-        if constexpr (I > 0) {
-            return fill_candidates<I - 1>(det, volume, track, candidates);
-        }
-    }
-
-=======
->>>>>>> 2e701e33
     /// Helper to evict all unreachable/invalid candidates from the cache:
     /// Finds the first unreachable candidate (has been invalidated during
     /// update) in a sorted (!) cache.
