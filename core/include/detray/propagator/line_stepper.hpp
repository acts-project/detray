--- conflicted
+++ resolved
@@ -30,14 +30,11 @@
     using policy_type = policy_t;
     using free_track_parameters_type =
         typename base_type::free_track_parameters_type;
-<<<<<<< HEAD
     using bound_track_parameters_type =
         typename base_type::bound_track_parameters_type;
     using transform3_type = transform3_t;
     using matrix_operator = typename base_type::matrix_operator;
-    // Matrix size type
     using size_type = typename matrix_operator::size_ty;
-    // 2D matrix type
     template <size_type ROWS, size_type COLS>
     using matrix_type =
         typename matrix_operator::template matrix_type<ROWS, COLS>;
@@ -46,11 +43,6 @@
 
         static constexpr const stepping::id id = stepping::id::e_linear;
 
-=======
-
-    struct state : public base_type::state {
-
->>>>>>> 4fc888f3
         DETRAY_HOST_DEVICE
         state(const free_track_parameters_type &t) : base_type::state(t) {}
 
