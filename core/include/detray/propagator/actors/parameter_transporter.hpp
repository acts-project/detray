/** Detray library, part of the ACTS project (R&D line)
 *
 * (c) 2022 CERN for the benefit of the ACTS project
 *
 * Mozilla Public License Version 2.0
 */

#pragma once

// Project include(s).
#include "detray/definitions/qualifiers.hpp"
#include "detray/definitions/track_parametrization.hpp"
#include "detray/propagator/base_actor.hpp"
#include "detray/tracks/detail/track_helper.hpp"

namespace detray {

template <typename transform3_t>
struct parameter_transporter : actor {

    struct state {};

    struct kernel {

        /// @name Type definitions for the struct
        /// @{

        // Transformation matching this struct
        using transform3_type = transform3_t;
        // scalar_type
        using scalar_type = typename transform3_type::scalar_type;
        // size type
        using size_type = typename transform3_type::size_type;
        // Matrix actor
        using matrix_operator = typename transform3_t::matrix_actor;
        // 2D matrix type
        template <size_type ROWS, size_type COLS>
        using matrix_type =
            typename matrix_operator::template matrix_type<ROWS, COLS>;
        // Shorthand vector/matrix types related to bound track parameters.
        using bound_vector = matrix_type<e_bound_size, 1>;
        using bound_matrix = matrix_type<e_bound_size, e_bound_size>;
        // Mapping from bound track parameters.
        using bound_to_free_matrix = matrix_type<e_free_size, e_bound_size>;
        // Shorthand vector/matrix types related to free track parameters.
        using free_vector = matrix_type<e_free_size, 1>;
        using free_matrix = matrix_type<e_free_size, e_free_size>;
        // Mapping from free track parameters.
        using free_to_bound_matrix = matrix_type<e_bound_size, e_free_size>;
        using free_to_path_matrix = matrix_type<1, e_free_size>;
        // Track helper
        using track_helper = detail::track_helper<matrix_operator>;

        /// @}

        using output_type = bool;

        template <typename mask_group_t, typename transform_store_t,
                  typename surface_t, typename propagator_state_t>
        DETRAY_HOST_DEVICE inline output_type operator()(
            const mask_group_t& mask_group, const transform_store_t& trf_store,
            const surface_t& surface, propagator_state_t& propagation) {

            // Stepper and Navigator states
            auto& stepping = propagation._stepping;

<<<<<<< HEAD
=======
            // Retrieve surfaces and transform store
            const auto& det = navigation.detector();
            const auto& transform_store = det->transform_store();

            // Intersection
            // const auto& is = navigation.current();

>>>>>>> 9e7b64a1
            // Transform
            const auto& trf3 = trf_store[surface.transform()];

            // Mask
<<<<<<< HEAD
            // const auto& mask = mask_group[is->mask_index];
=======
>>>>>>> 9e7b64a1
            const auto& mask = mask_group[surface.mask_range()];
            auto local_coordinate = mask.local();

            // Free vector
            const auto& free_vec = stepping().vector();

            // Convert free to bound vector
            stepping._bound_params.set_vector(
                local_coordinate.free_to_bound_vector(trf3, free_vec));

            // Free to bound jacobian at the destination surface
            const free_to_bound_matrix free_to_bound_jacobian =
                local_coordinate.free_to_bound_jacobian(trf3, mask, free_vec);

            // Transport jacobian in free coordinate
            free_matrix& free_transport_jacobian = stepping._jac_transport;

            // Path correction factor
            free_matrix path_correction =
                local_coordinate.path_correction(stepping, trf3, mask);

            const free_matrix correction_term =
                matrix_operator()
                    .template identity<e_free_size, e_free_size>() +
                path_correction;

            bound_matrix new_cov =
                matrix_operator().template zero<e_bound_size, e_bound_size>();

            if (propagation.param_type() == parameter_type::e_free) {

                const matrix_type<e_bound_size, e_free_size> full_jacobian =
                    free_to_bound_jacobian * correction_term *
                    free_transport_jacobian;

                new_cov = full_jacobian * stepping().covariance() *
                          matrix_operator().transpose(full_jacobian);

                propagation.set_param_type(parameter_type::e_bound);

            } else if (propagation.param_type() == parameter_type::e_bound) {
                // Bound to free jacobian at the departure surface
                const bound_to_free_matrix& bound_to_free_jacobian =
                    stepping._jac_to_global;

                const matrix_type<e_bound_size, e_bound_size> full_jacobian =
                    free_to_bound_jacobian * correction_term *
                    free_transport_jacobian * bound_to_free_jacobian;

                new_cov = full_jacobian * stepping._bound_params.covariance() *
                          matrix_operator().transpose(full_jacobian);
            }

            // Calculate surface-to-surface covariance transport
            stepping._bound_params.set_covariance(new_cov);

            return true;
        }
    };

    template <typename propagator_state_t>
    DETRAY_HOST_DEVICE void operator()(state& /*actor_state*/,
                                       propagator_state_t& propagation) const {
        auto& navigation = propagation._navigation;

        // Do covariance transport when the track is on surface
        if (navigation.is_on_module()) {

            const auto& det = navigation.detector();
            const auto& trf_store = det->transform_store();
            const auto& mask_store = det->mask_store();

            // Intersection
            const auto& is = navigation.current();

            // Surface
            const auto& surface = det->surface_by_index(is->index);

<<<<<<< HEAD
            // Set surface link
            stepping._bound_params.set_surface_link(is->index);

            mask_store.template execute<kernel>(surface.mask_type(), trf_store,
                                                surface, propagation);
=======
            mask_store.template execute<kernel>(surface.mask_type(), surface,
                                                propagation);
>>>>>>> 9e7b64a1
        }
    }
};

}  // namespace detray<|MERGE_RESOLUTION|>--- conflicted
+++ resolved
@@ -64,24 +64,9 @@
             // Stepper and Navigator states
             auto& stepping = propagation._stepping;
 
-<<<<<<< HEAD
-=======
-            // Retrieve surfaces and transform store
-            const auto& det = navigation.detector();
-            const auto& transform_store = det->transform_store();
-
-            // Intersection
-            // const auto& is = navigation.current();
-
->>>>>>> 9e7b64a1
             // Transform
             const auto& trf3 = trf_store[surface.transform()];
 
-            // Mask
-<<<<<<< HEAD
-            // const auto& mask = mask_group[is->mask_index];
-=======
->>>>>>> 9e7b64a1
             const auto& mask = mask_group[surface.mask_range()];
             auto local_coordinate = mask.local();
 
@@ -160,16 +145,8 @@
             // Surface
             const auto& surface = det->surface_by_index(is->index);
 
-<<<<<<< HEAD
-            // Set surface link
-            stepping._bound_params.set_surface_link(is->index);
-
             mask_store.template execute<kernel>(surface.mask_type(), trf_store,
                                                 surface, propagation);
-=======
-            mask_store.template execute<kernel>(surface.mask_type(), surface,
-                                                propagation);
->>>>>>> 9e7b64a1
         }
     }
 };
