--- conflicted
+++ resolved
@@ -220,10 +220,6 @@
      *
      * @param store is the input transform store data from host
      **/
-<<<<<<< HEAD
-    template <template <typename...> class vector_type = dvector>
-=======
->>>>>>> c1e3c55d
     static_transform_store_data(static_transform_store<vector_type> &store)
         : _data(vecmem::get_data(store.data())) {}
 
@@ -232,13 +228,8 @@
 
 /** Get transform_store_data
  **/
-<<<<<<< HEAD
-template <template <typename...> class vector_type = dvector>
-inline static_transform_store_data get_data(
-=======
 template <template <typename...> class vector_type>
 inline static_transform_store_data<vector_type> get_data(
->>>>>>> c1e3c55d
     static_transform_store<vector_type> &store) {
     return static_transform_store_data(store);
 }
