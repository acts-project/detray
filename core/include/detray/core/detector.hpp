--- conflicted
+++ resolved
@@ -150,17 +150,11 @@
     detector(vecmem::memory_resource &resource)
         : _transforms(resource),
           _masks(resource),
-<<<<<<< HEAD
-          _volume_grid(std::move(axis::irregular{{}}),
-                       std::move(axis::irregular{{}}), resource),
-          _surfaces_finders(&resource),
-          _resource(resource) {}
-=======
           _volume_grid(std::move(typename volume_grid::axis_p0_t{resource}),
                        std::move(typename volume_grid::axis_p1_t{resource}),
                        resource),
-          _surfaces_finders(&resource) {}
->>>>>>> 2cad6fbd
+          _surfaces_finders(&resource),
+          _resource(resource) {}
 
     /** Add a new volume and retrieve a reference to it
      *
@@ -189,7 +183,8 @@
           _surfaces(det_data._surfaces_data),
           _transforms(det_data._transforms_data),
           _masks(det_data._masks_data),
-          _volume_grid(det_data._volume_grid_data) {}
+          _volume_grid(det_data._volume_grid_view),
+          _resource(det_data._resource.get()) {}
 
     /** @return the contained volumes of the detector - const access */
     DETRAY_HOST_DEVICE
@@ -490,6 +485,8 @@
     mask_store_data<mask_container_t> _masks_data;
     static_transform_store_data<transform_store_t> _transforms_data;
     grid2_data<volume_grid_t> _volume_grid_data;
+    grid2_view<volume_grid_t> _volume_grid_view;
+    std::reference_wrapper<vecmem::memory_resource> _resource;
 
     detector_data(detector_type &det)
         : _volumes_data(vecmem::get_data(det.volumes())),
@@ -497,7 +494,9 @@
           _masks_data(get_data(det.masks())),
           _transforms_data(get_data(det.transforms())),
           _volume_grid_data(
-              get_data(det.volume_search_grid(), det.resource().get())) {}
+              get_data(det.volume_search_grid(), det.resource().get())),
+          _volume_grid_view(_volume_grid_data),
+          _resource(det.resource().get()) {}
 };
 
 /** stand alone function for detector_data get function
