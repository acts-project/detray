--- conflicted
+++ resolved
@@ -31,17 +31,11 @@
     using point3 = typename base_type::point3;
     // Vector in 3D space
     using vector3 = typename base_type::vector3;
-<<<<<<< HEAD
-    // Matrix actor
-    using matrix_actor = typename base_type::matrix_actor;
+    // Matrix operator
+    using matrix_operator = typename base_type::matrix_operator;
     // Rotation Matrix
     using rotation_matrix = typename base_type::rotation_matrix;
     // Matrix size type
-=======
-    /// Matrix actor
-    using matrix_operator = typename base_type::matrix_operator;
-    /// Matrix size type
->>>>>>> 4fc888f3
     using size_type = typename base_type::size_type;
     // 2D matrix type
     template <size_type ROWS, size_type COLS>
@@ -93,10 +87,10 @@
                                              const vector3 & /*dir*/) const {
         vector3 ret;
         const matrix_type<3, 1> n =
-            matrix_actor().template block<3, 1>(trf3.matrix(), 0, 2);
-        ret[0] = matrix_actor().element(n, 0, 0);
-        ret[1] = matrix_actor().element(n, 1, 0);
-        ret[2] = matrix_actor().element(n, 2, 0);
+            matrix_operator().template block<3, 1>(trf3.matrix(), 0, 2);
+        ret[0] = matrix_operator().element(n, 0, 0);
+        ret[1] = matrix_operator().element(n, 1, 0);
+        ret[2] = matrix_operator().element(n, 2, 0);
         return ret;
     }
 
@@ -115,16 +109,12 @@
         const rotation_matrix frame = reference_frame(trf3, mask, pos, dir);
 
         // Get d(x,y,z)/d(loc0, loc1)
-<<<<<<< HEAD
         const matrix_type<3, 2> bound_pos_to_free_pos_derivative =
-            matrix_actor().template block<3, 2>(frame, 0, 0);
+            matrix_operator().template block<3, 2>(frame, 0, 0);
 
-        matrix_actor().template set_block(free_to_bound_jacobian,
-                                          bound_pos_to_free_pos_derivative,
-                                          e_free_pos0, e_bound_loc0);
-=======
-        return matrix_operator().template block<3, 2>(trf3.matrix(), 0, 0);
->>>>>>> 4fc888f3
+        matrix_operator().template set_block(free_to_bound_jacobian,
+                                             bound_pos_to_free_pos_derivative,
+                                             e_free_pos0, e_bound_loc0);
     }
 
     template <typename mask_t>
@@ -132,24 +122,16 @@
         free_to_bound_matrix &bound_to_free_jacobian, const transform3_t &trf3,
         const mask_t &mask, const point3 &pos, const vector3 &dir) const {
 
-<<<<<<< HEAD
         const rotation_matrix frame = reference_frame(trf3, mask, pos, dir);
-        const rotation_matrix frameT = matrix_actor().transpose(frame);
+        const rotation_matrix frameT = matrix_operator().transpose(frame);
 
         // Get d(loc0, loc1)/d(x,y,z)
         const matrix_type<2, 3> free_pos_to_bound_pos_derivative =
-            matrix_actor().template block<2, 3>(frameT, 0, 0);
+            matrix_operator().template block<2, 3>(frameT, 0, 0);
 
-        matrix_actor().template set_block(bound_to_free_jacobian,
-                                          free_pos_to_bound_pos_derivative,
-                                          e_bound_loc0, e_free_pos0);
-=======
-        // Get transpose of transform3 matrix
-        const auto trf3T = matrix_operator().transpose(trf3);
-
-        // Get d(loc0, loc1)/d(x,y,z)
-        return matrix_operator().template block<2, 3>(trf3T.matrix(), 0, 0);
->>>>>>> 4fc888f3
+        matrix_operator().template set_block(bound_to_free_jacobian,
+                                             free_pos_to_bound_pos_derivative,
+                                             e_bound_loc0, e_free_pos0);
     }
 
     template <typename mask_t>
