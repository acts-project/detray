--- conflicted
+++ resolved
@@ -11,12 +11,9 @@
 #include <climits>
 #include <fstream>
 #include <iostream>
-<<<<<<< HEAD
 #include <vecmem/memory/host_memory_resource.hpp>
-=======
 #include <map>
 #include <string>
->>>>>>> cc1af378
 
 #include "core/detector.hpp"
 #include "core/transform_store.hpp"
@@ -58,14 +55,8 @@
 
             auto d =
                 detector_from_csv<>(name, surfaces_file, volumes_file,
-                                    grids_file, grid_entries_file, name_map);
-
-<<<<<<< HEAD
-            auto d =
-                detector_from_csv<>(name, surfaces_file, volumes_file,
-                                    grids_file, grid_entries_file, host_mr);
-=======
->>>>>>> cc1af378
+                                    grids_file, grid_entries_file, host_mr, name_map);
+
             std::cout << "[detray] Detector read successfully." << std::endl;
 
             global_xy_view xy_view;
