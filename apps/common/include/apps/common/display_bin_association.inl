--- conflicted
+++ resolved
@@ -17,10 +17,6 @@
 #include "grids/associator.hpp"
 #include "io/csv_io.hpp"
 #include "style/styles.hpp"
-<<<<<<< HEAD
-#include "utils/containers.hpp"
-=======
->>>>>>> b6426b91
 #include "utils/enumerate.hpp"
 #include "utils/generators.hpp"
 #include "view/draw.hpp"
@@ -104,19 +100,11 @@
             const auto &bounds = lvolume.bounds();
             bool is_cylinder = std::abs(bounds[1] - bounds[0]) <
                                std::abs(bounds[3] - bounds[2]);
-<<<<<<< HEAD
-
-            dindex finder_entry = lvolume.surfaces_finder_entry();
-            const auto &surfaces = lvolume.surfaces();
-            const auto &surface_transforms =
-                d.transforms(lvolume.surface_range(), s_context);
-=======
             const auto &sf_range = lvolume.template range<>();
 
             dindex finder_entry = lvolume.surfaces_finder_entry();
             const auto &surfaces = d.surfaces();
             const auto &surface_transforms = d.transforms(sf_range, s_context);
->>>>>>> b6426b91
             const auto &surface_masks = d.masks();
 
             if (not is_cylinder) {
@@ -139,12 +127,8 @@
                 std::cout << std::endl;
 
                 // Loop over the surfaces within a volume
-<<<<<<< HEAD
-                for (auto [is, s] : enumerate(surfaces.objects())) {
-=======
                 for (dindex sfi = sf_range[0]; sfi < sf_range[1]; sfi++) {
                     const auto &s = surfaces[sfi];
->>>>>>> b6426b91
                     dvector<point3> vertices = {};
                     const auto &mask_link = s.mask();
                     const auto &transform_link = s.transform();
@@ -164,14 +148,9 @@
                     for (auto &vertices : vertices_per_masks) {
                         if (not vertices.empty()) {
                             style draw_style =
-<<<<<<< HEAD
-                                (std::find(bin_entry.begin(), bin_entry.end(),
-                                           static_cast<dindex>(is)) !=
-=======
                                 (std::find(
                                      bin_entry.begin(), bin_entry.end(),
                                      static_cast<dindex>(sfi - sf_range[0])) !=
->>>>>>> b6426b91
                                  bin_entry.end())
                                     ? selected_surface_style
                                     : surface_style;
@@ -229,12 +208,8 @@
                 std::cout << std::endl;
 
                 // Loop over the surfaces within a volume
-<<<<<<< HEAD
-                for (auto [is, s] : enumerate(surfaces.objects())) {
-=======
                 for (dindex sfi = sf_range[0]; sfi < sf_range[1]; sfi++) {
                     const auto &s = surfaces[sfi];
->>>>>>> b6426b91
                     dvector<point3> vertices = {};
                     const auto &mask_link = s.mask();
                     const auto &transform_link = s.transform();
@@ -257,14 +232,9 @@
 
                             // Check the association (with potential splits)
                             style draw_style =
-<<<<<<< HEAD
-                                (std::find(bin_entry.begin(), bin_entry.end(),
-                                           static_cast<dindex>(is)) !=
-=======
                                 (std::find(
                                      bin_entry.begin(), bin_entry.end(),
                                      static_cast<dindex>(sfi - sf_range[0])) !=
->>>>>>> b6426b91
                                  bin_entry.end())
                                     ? selected_surface_style
                                     : surface_style;
