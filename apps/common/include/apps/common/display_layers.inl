/** Detray library, part of the ACTS project (R&D line)
 *
 * (c) 2021 CERN for the benefit of the ACTS project
 *
 * Mozilla Public License Version 2.0
 */
#pragma once

#include <matplot/matplot.h>

#include <climits>
#include <fstream>
#include <iostream>

#include "core/detector.hpp"
#include "core/transform_store.hpp"
#include "io/csv_io.hpp"
#include "style/styles.hpp"
<<<<<<< HEAD
#include "utils/containers.hpp"
=======
>>>>>>> b6426b91
#include "utils/enumerate.hpp"
#include "utils/generators.hpp"
#include "view/draw.hpp"
#include "view/views.hpp"

int main(int argc, char **argv) {
    using namespace detray;
    using namespace matplot;

    if (argc > 1) {
        std::string first_arg = argv[1];
        if (first_arg == "-h" or first_arg == "--help") {
            std::cout << "[detray] Usage: 'display_layers detector_name "
                         "<surface_file> <grid_file> <volume_file>'"
                      << std::endl;
            return 1;
        } else if (argc > 5) {

            int layer = argc > 6 ? atoi(argv[6]) : -1;
            bool mouse_over_mode = argc > 7 ? true : false;

            // Create a sub plot
            auto ax = matplot::subplot({0.1, 0.1, 0.65, 0.8});
            ax->parent()->quiet_mode(true);

            std::string name = first_arg;
            std::string surfaces_file = argv[2];
            std::string volumes_file = argv[3];
            std::string grids_file = argv[4];
            std::string grid_entries_file = argv[5];

            auto d = detector_from_csv<>(name, surfaces_file, volumes_file,
                                         grids_file, grid_entries_file);

            std::cout << d.to_string() << std::endl;

            global_xy_view xy_view;
            global_z_phi_view zphi_view;

            style surface_style;
            surface_style.fill_color = {0.75, 0.1, 0.6, 0.6};
            surface_style.line_width = 1;

            style grid_style;
            grid_style.fill_color = {0., 1., 0., 0.};
            grid_style.line_width = 1;

            decltype(d)::transform_store::context s_context;

            auto surfaces_finders = d.surfaces_finders();

            // Loop over the volumes
            for (const auto [iv, v] : enumerate(d.volumes())) {

                if (layer > 0 and layer != iv) {
                    continue;
                }

                // Switch 'quiet' mode on during drawing
                const auto &bounds = v.bounds();
                bool is_cylinder = std::abs(bounds[1] - bounds[0]) <
                                   std::abs(bounds[3] - bounds[2]);
<<<<<<< HEAD

                const auto &surfaces = v.surfaces();
                const auto &volume_transforms =
                    d.transforms(v.surface_range(), s_context);
                const auto &volume_masks = d.masks();

                if (surfaces.objects().empty()) {
=======
                const auto &sf_range = v.template range<>();

                const auto &surfaces = d.surfaces<>();
                const auto &volume_transforms =
                    d.transforms(sf_range, s_context);
                const auto &volume_masks = d.masks();

                if (v.empty()) {
>>>>>>> b6426b91
                    continue;
                }

                // Loop over the surfaces within a volume
<<<<<<< HEAD
                for (const auto &s : surfaces.objects()) {
=======
                for (dindex sfi = sf_range[0]; sfi < sf_range[1]; sfi++) {
                    const auto &s = surfaces[sfi];
>>>>>>> b6426b91
                    dvector<point3> vertices = {};
                    const auto &mask_link = s.mask();
                    const auto &transform_link = s.transform();

                    // Unroll the mask container and generate vertices
                    const auto &transform = volume_transforms[transform_link];

                    const auto &mask_context = std::get<0>(mask_link);
                    const auto &mask_range = std::get<1>(mask_link);

                    auto vertices_per_masks = unroll_masks_for_vertices(
                        volume_masks, mask_range, mask_context,
                        std::make_integer_sequence<
                            dindex, std::tuple_size_v<decltype(
                                        d)::surface_mask_container>>{});

                    for (auto &vertices : vertices_per_masks) {
                        if (not vertices.empty()) {
                            if (not is_cylinder) {
                                draw_vertices(vertices, transform,
                                              surface_style, xy_view);
                            } else {
                                draw_vertices(vertices, transform,
                                              surface_style, zphi_view, true);
                            }
                        }
                    }
                }

                // Draw the surface finder grid
                dindex surfaces_finder_entry = v.surfaces_finder_entry();

                if (surfaces_finder_entry != dindex_invalid) {

                    if (not is_cylinder) {
                        const auto &r_phi_grid =
                            surfaces_finders[surfaces_finder_entry];
                        draw_r_phi_grid(r_phi_grid, grid_style);
                    } else {
                        const auto &z_phi_grid =
                            surfaces_finders[surfaces_finder_entry + 2];
                        draw_z_phi_grid(z_phi_grid, grid_style);
                    }
                }

                // Special functionality for single layers
                //
                if (layer > 0) {

                    // run option: mouse over parsing
                    if (mouse_over_mode) {
                        ax->run_command("set mouse; set print \"mouse.gpio\"");
                        ax->run_command("print MOUSE_X, MOUSE_Y, MOUSE_BUTTON");

                        std::string gpio_line;
                        std::ifstream gpio_file;
                        gpio_file.open("mouse.gpio", std::ios::in);
                        std::streamoff p = 0;

                        while (true) {
                            ax->run_command(
                                "print MOUSE_X, MOUSE_Y, MOUSE_BUTTON");

                            gpio_file.seekg(p);  //*1
                            while (getline(gpio_file, gpio_line)) {
                                std::cout << gpio_line << std::endl;

                                if (gpio_file.tellg() == -1)
                                    p = p + gpio_line.size();
                                else
                                    p = gpio_file.tellg();
                            }
                            gpio_file.clear();
                        }
                    }
                }
                std::string vol_lay_name = "lay_";
                vol_lay_name += std::to_string(iv);
                vol_lay_name += ".png";
                if (is_cylinder) {
                    ax->xlabel("z [mm]");
                    ax->ylabel("phi [rad]");
                } else {
                    ax->xlabel("x [mm]");
                    ax->ylabel("y [mm]");
                    matplot::axis(equal);
                }
                matplot::show();
                save(vol_lay_name, true);
            }

            return 1;
        }
    }

    std::cout << "[detray] Not enough arguments given, run with -h for help. "
              << std::endl;
    return 0;
}<|MERGE_RESOLUTION|>--- conflicted
+++ resolved
@@ -16,10 +16,6 @@
 #include "core/transform_store.hpp"
 #include "io/csv_io.hpp"
 #include "style/styles.hpp"
-<<<<<<< HEAD
-#include "utils/containers.hpp"
-=======
->>>>>>> b6426b91
 #include "utils/enumerate.hpp"
 #include "utils/generators.hpp"
 #include "view/draw.hpp"
@@ -82,15 +78,6 @@
                 const auto &bounds = v.bounds();
                 bool is_cylinder = std::abs(bounds[1] - bounds[0]) <
                                    std::abs(bounds[3] - bounds[2]);
-<<<<<<< HEAD
-
-                const auto &surfaces = v.surfaces();
-                const auto &volume_transforms =
-                    d.transforms(v.surface_range(), s_context);
-                const auto &volume_masks = d.masks();
-
-                if (surfaces.objects().empty()) {
-=======
                 const auto &sf_range = v.template range<>();
 
                 const auto &surfaces = d.surfaces<>();
@@ -99,17 +86,12 @@
                 const auto &volume_masks = d.masks();
 
                 if (v.empty()) {
->>>>>>> b6426b91
                     continue;
                 }
 
                 // Loop over the surfaces within a volume
-<<<<<<< HEAD
-                for (const auto &s : surfaces.objects()) {
-=======
                 for (dindex sfi = sf_range[0]; sfi < sf_range[1]; sfi++) {
                     const auto &s = surfaces[sfi];
->>>>>>> b6426b91
                     dvector<point3> vertices = {};
                     const auto &mask_link = s.mask();
                     const auto &transform_link = s.transform();
