/** Detray library, part of the ACTS project (R&D line)
 *
 * (c) 2023 CERN for the benefit of the ACTS project
 *
 * Mozilla Public License Version 2.0
 */

#pragma once

// Actsvg include(s)
#include "actsvg/core.hpp"
#include "detray/plugins/svgtools/meta/proto/intersection_record.hpp"
#include "detray/plugins/svgtools/meta/proto/landmark.hpp"

// System include(s)
#include <cstdlib>
#include <vector>

namespace detray::svgtools::styling {

namespace colors {

/// @brief Picks a random element in the container.
template <typename container_t>
auto pick_random(container_t container) {
    const auto idx = static_cast<std::size_t>(std::rand()) % container.size();
    return container[idx];
}

// Black
constexpr std::array black{0, 0, 0};

// Red tones
constexpr std::array cardinal{167, 51, 63};
constexpr std::array madder{165, 28, 48};
constexpr std::array auburn{167, 51, 63};
constexpr std::array burgundy{116, 18, 29};
constexpr std::array chocolate_cosmos{88, 12, 31};

// Blue tones
constexpr std::array celestial_blue{62, 146, 204};
constexpr std::array lapis_lazulli{42, 98, 143};
constexpr std::array prussian_blue1{19, 41, 61};
constexpr std::array prussian_blue2{22, 50, 79};
constexpr std::array indigo_dye{24, 67, 90};

// Green tones
constexpr std::array celadon{190, 230, 206};
constexpr std::array aquamarine1{188, 255, 219};
constexpr std::array aquamarine2{141, 255, 205};
constexpr std::array emerald{104, 216, 155};
constexpr std::array shamrock_green{79, 157, 105};

std::vector<actsvg::style::color> black_theme(const actsvg::scalar opacity) {
    return {{black, opacity}};
}

std::vector<actsvg::style::color> red_theme(const actsvg::scalar opacity) {
    return {{cardinal, opacity},
            {madder, opacity},
            {auburn, opacity},
            {burgundy, opacity},
            {chocolate_cosmos, opacity}};
}

std::vector<actsvg::style::color> blue_theme(const actsvg::scalar opacity) {
    return {{celestial_blue, opacity},
            {lapis_lazulli, opacity},
            {prussian_blue1, opacity},
            {prussian_blue2, opacity},
            {indigo_dye, opacity}};
}

std::vector<actsvg::style::color> green_theme(const actsvg::scalar opacity) {
    return {{celadon, opacity},
            {aquamarine1, opacity},
            {aquamarine2, opacity},
            {emerald, opacity},
            {shamrock_green, opacity}};
}

}  // namespace colors

struct landmark_style {
<<<<<<< HEAD
    std::vector<actsvg::style::color> _fill_colors;
    actsvg::scalar _marker_size;
};

struct trajectory_style {
    std::vector<actsvg::style::color> _fill_colors;
    actsvg::scalar _stroke_width;
};

struct surface_style {
    std::vector<actsvg::style::color> _fill_colors;
    actsvg::scalar _stroke_width;
};

struct link_style {
    actsvg::scalar _marker_size;
};

struct portal_style {
    surface_style _surface_style;
    link_style _link_style;
    bool _hide_links;
};

struct volume_style {
    surface_style _surface_style;
    portal_style _portal_style;
};

struct style {
    volume_style _volume_style;
    landmark_style _intersection_style;
    trajectory_style _trajectory_style;
};

const surface_style surface_style1{colors::blue_theme(0.8f), 3.f};

const surface_style surface_style2{colors::red_theme(0.8f), 3.f};
=======
    const std::vector<actsvg::style::color> _fill_colors;
    const actsvg::scalar _marker_size;
};

struct surface_style {
    const std::vector<actsvg::style::color> _fill_colors;
    const actsvg::scalar _stroke_width;
};

struct link_style {
    const actsvg::scalar _marker_size;
};

struct portal_style {
    const surface_style _surface_style;
    const link_style _link_style;
    const bool _hide_links;
};

struct volume_style {
    const surface_style _surface_style;
    const portal_style _portal_style;
};

struct style {
    const volume_style _volume_style;
    const landmark_style _intersection_style;
};

const surface_style surface_style1{colors::blue_theme(0.8f), 1.f};

const surface_style surface_style2{colors::red_theme(0.8f), 1.f};
>>>>>>> 8e98d8bd

const link_style link_style1{1.2f};

const portal_style portal_style1{surface_style2, link_style1, false};

const volume_style volume_style1{surface_style1, portal_style1};

<<<<<<< HEAD
const landmark_style landmark_style1{colors::black_theme(0.8f), 5.f};

const trajectory_style trajectory_style1{colors::green_theme(1.f), 1.f};

const style style1{volume_style1, landmark_style1, trajectory_style1};
=======
const landmark_style landmark_style1{colors::green_theme(0.8f), 5.f};

const style style1{volume_style1, landmark_style1};
>>>>>>> 8e98d8bd

/// @brief Sets the style of the proto surface.
template <typename point3_container_t>
void apply_style(actsvg::proto::surface<point3_container_t>& p_surface,
                 const surface_style& styling) {
    auto fill_color = colors::pick_random(styling._fill_colors);
    p_surface._fill = actsvg::style::fill(fill_color);
    p_surface._stroke =
        actsvg::style::stroke(fill_color, styling._stroke_width);
}

/// @brief Sets the style of the proto link.
template <typename point3_container_t>
void apply_style(
    typename actsvg::proto::portal<point3_container_t>::link& p_link,
    const link_style& styling) {
    p_link._end_marker._size = styling._marker_size;
}

/// @brief Sets the style of the proto portal.
template <typename point3_container_t>
void apply_style(actsvg::proto::portal<point3_container_t>& p_portal,
                 const portal_style& styling) {
    auto fill_color = colors::pick_random(styling._surface_style._fill_colors);
    p_portal._surface._fill = actsvg::style::fill(fill_color);
    p_portal._surface._stroke =
        actsvg::style::stroke(fill_color, styling._surface_style._stroke_width);
    if (styling._hide_links) {
        p_portal._volume_links = {};
    }
    for (auto& volume_link : p_portal._volume_links) {
        apply_style<point3_container_t>(volume_link, styling._link_style);
    }
}

/// @brief Sets the style of the proto volume.
template <typename point3_container_t>
void apply_style(actsvg::proto::volume<point3_container_t>& p_volume,
                 const volume_style& styling) {
    for (auto& p_surface : p_volume._v_surfaces) {
        apply_style(p_surface, styling._surface_style);
    }
    for (auto& p_portals : p_volume._portals) {
        apply_style(p_portals, styling._portal_style);
    }
}

/// @brief Sets the style of the proto intersection record.
template <typename point3_t>
void apply_style(
    meta::proto::intersection_record<point3_t>& p_intersection_record,
    const landmark_style& styling) {
    const auto fill_color = colors::pick_random(styling._fill_colors);
    const auto fill = actsvg::style::fill(fill_color);
    const auto stroke = actsvg::style::stroke(fill_color, 3.f);
    const auto marker =
        actsvg::style::marker{"x", styling._marker_size, fill, stroke};
    for (auto& p_landmark : p_intersection_record._landmarks) {
        p_landmark._marker = marker;
    }
}

/// @brief Sets the style of the proto intersection record.
template <typename point3_t>
void apply_style(meta::proto::trajectory<point3_t>& p_trajectory,
                 const trajectory_style& styling) {
    auto fill_color = colors::pick_random(styling._fill_colors);
    p_trajectory._stroke =
        actsvg::style::stroke(fill_color, styling._stroke_width);
}

template <typename style1_t, typename style2_t>
auto copy_fill_colors(style1_t target, const style2_t& reference) {
    target._fill_colors = reference._fill_colors;
    return target;
}

}  // namespace detray::svgtools::styling<|MERGE_RESOLUTION|>--- conflicted
+++ resolved
@@ -82,7 +82,6 @@
 }  // namespace colors
 
 struct landmark_style {
-<<<<<<< HEAD
     std::vector<actsvg::style::color> _fill_colors;
     actsvg::scalar _marker_size;
 };
@@ -121,40 +120,6 @@
 const surface_style surface_style1{colors::blue_theme(0.8f), 3.f};
 
 const surface_style surface_style2{colors::red_theme(0.8f), 3.f};
-=======
-    const std::vector<actsvg::style::color> _fill_colors;
-    const actsvg::scalar _marker_size;
-};
-
-struct surface_style {
-    const std::vector<actsvg::style::color> _fill_colors;
-    const actsvg::scalar _stroke_width;
-};
-
-struct link_style {
-    const actsvg::scalar _marker_size;
-};
-
-struct portal_style {
-    const surface_style _surface_style;
-    const link_style _link_style;
-    const bool _hide_links;
-};
-
-struct volume_style {
-    const surface_style _surface_style;
-    const portal_style _portal_style;
-};
-
-struct style {
-    const volume_style _volume_style;
-    const landmark_style _intersection_style;
-};
-
-const surface_style surface_style1{colors::blue_theme(0.8f), 1.f};
-
-const surface_style surface_style2{colors::red_theme(0.8f), 1.f};
->>>>>>> 8e98d8bd
 
 const link_style link_style1{1.2f};
 
@@ -162,17 +127,11 @@
 
 const volume_style volume_style1{surface_style1, portal_style1};
 
-<<<<<<< HEAD
 const landmark_style landmark_style1{colors::black_theme(0.8f), 5.f};
 
 const trajectory_style trajectory_style1{colors::green_theme(1.f), 1.f};
 
 const style style1{volume_style1, landmark_style1, trajectory_style1};
-=======
-const landmark_style landmark_style1{colors::green_theme(0.8f), 5.f};
-
-const style style1{volume_style1, landmark_style1};
->>>>>>> 8e98d8bd
 
 /// @brief Sets the style of the proto surface.
 template <typename point3_container_t>
@@ -235,7 +194,7 @@
     }
 }
 
-/// @brief Sets the style of the proto intersection record.
+/// @brief Sets the style of the proto trajectory.
 template <typename point3_t>
 void apply_style(meta::proto::trajectory<point3_t>& p_trajectory,
                  const trajectory_style& styling) {
