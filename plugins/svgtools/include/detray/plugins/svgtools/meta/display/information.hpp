/** Detray library, part of the ACTS project (R&D line)
 *
 * (c) 2023 CERN for the benefit of the ACTS project
 *
 * Mozilla Public License Version 2.0
 */

#pragma once

// Project inlude(s)
#include "detray/plugins/svgtools/meta/proto/information_section.hpp"

// Actsvg include(s)
#include "actsvg/core.hpp"

// System include(s)
#include <string>

namespace detray::svgtools::meta::display {

template <typename point3_t, typename point2_t, typename view_t>
inline auto information_section(
    const std::string& id,
    const svgtools::meta::proto::information_section<point3_t>& is,
    const view_t& view, const point2_t& screen_offset,
    const actsvg::svg::object& connected_object,
    const bool use_relative_offset = false) {
    // Title style
    actsvg::style::fill title_fill;
    title_fill._fc._rgb = is._color;
    title_fill._fc._opacity = 0.8f;
    actsvg::style::font title_font;

    title_font._size = 16u;
    title_font._fc = actsvg::style::color{{255, 255, 255}};

    // Info text style
    actsvg::style::fill info_fill;
    info_fill._fc._rgb = is._color;
    info_fill._fc._opacity = 0.4f;

    actsvg::style::font info_font;
    info_font._size = 12;

    // Box stroke
    actsvg::style::stroke stroke;

    const auto position =
<<<<<<< HEAD
        screen_offset;  // + view(std::vector{is._position})[0]; // Include for
                        // relative position
=======
        use_relative_offset
            ? (screen_offset + view(std::vector{is._position})[0])
            : screen_offset;
>>>>>>> 5df41d7f

    return actsvg::draw::connected_info_box(
        id, position, is._title, title_fill, title_font, is._info, info_fill,
        info_font, stroke, connected_object, {"mousedown", "mouseout"});
}
}  // namespace detray::svgtools::meta::display<|MERGE_RESOLUTION|>--- conflicted
+++ resolved
@@ -46,14 +46,9 @@
     actsvg::style::stroke stroke;
 
     const auto position =
-<<<<<<< HEAD
-        screen_offset;  // + view(std::vector{is._position})[0]; // Include for
-                        // relative position
-=======
         use_relative_offset
             ? (screen_offset + view(std::vector{is._position})[0])
             : screen_offset;
->>>>>>> 5df41d7f
 
     return actsvg::draw::connected_info_box(
         id, position, is._title, title_fill, title_font, is._info, info_fill,
