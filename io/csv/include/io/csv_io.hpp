/** Detray library, part of the ACTS project (R&D line)
 *
 * (c) 2021 CERN for the benefit of the ACTS project
 *
 * Mozilla Public License Version 2.0
 */

#pragma once

#include <climits>
#include <map>
<<<<<<< HEAD
#include <vecmem/memory/memory_resource.hpp>
=======
>>>>>>> 1dca9a98
#include <vector>

#include "core/detector.hpp"
#include "core/volume_connector.hpp"
#include "grids/axis.hpp"
#include "grids/grid2.hpp"
#include "grids/populator.hpp"
#include "grids/serializer2.hpp"
#include "io/csv_io_types.hpp"
#include "tools/bin_association.hpp"

namespace detray {

/// Function to read the detector from the CSV file
///
/// @tparam array_type is the type of the array used for the detector class
/// @tparam tuple_type is the type of the tuple used for the detector class
/// @tparam vector_type is the type of the tuple used for the detector class
///
/// All other container types are STL containers, as they do not leave the
/// function
///
/// @param detector_name is the name of the detector
/// @param surface_file_name is the name of the detector surface file
/// @param grid_file_name is the name of the surface grid file
/// @param layer_volume_file_name is the name of the file containing
/// layer/volume information
/// @param r_sync_tolerance is a tolerance to be for synching volumes in r
/// @param z_sync_tolerance is a toleranced to be used for synchinng volumes in
/// z
///
/// @return a detector object
template <template <typename, unsigned int> class array_type = darray,
          template <typename...> class tuple_type = dtuple,
          template <typename> class vector_type = dvector,
          typename alignable_store = static_transform_store<vector_type>,
          typename surface_source_link = dindex,
          typename bounds_source_link = dindex>
<<<<<<< HEAD
detector<array_type, tuple_type, vector_type, alignable_store,
         surface_source_link, bounds_source_link>
=======
detector<array_type, tuple_type, vector_type, alignable_store>
>>>>>>> 1dca9a98
detector_from_csv(const std::string &detector_name,
                  const std::string &surface_file_name,
                  const std::string &layer_volume_file_name,
                  const std::string &grid_file_name,
                  const std::string &grid_entries_file_name,
<<<<<<< HEAD
                  vecmem::memory_resource &resource,
                  scalar r_sync_tolerance = 0., scalar z_sync_tolerance = 0.) {

    using typed_detector =
        detector<array_type, tuple_type, vector_type, alignable_store,
                 surface_source_link, bounds_source_link>;

    typed_detector d(detector_name, resource);
=======
                  scalar r_sync_tolerance = 0., scalar z_sync_tolerance = 0.) {

    using typed_detector =
        detector<array_type, tuple_type, vector_type, alignable_store>;

    typed_detector d(detector_name);
>>>>>>> 1dca9a98

    // Surface reading
    surface_reader s_reader(surface_file_name);
    csv_surface io_surface;

    // Layer volume reading
    layer_volume_reader lv_reader(layer_volume_file_name);
    csv_layer_volume io_layer_volume;

    // Surface grid reading
    surface_grid_reader sg_reader(grid_file_name);
    csv_surface_grid io_surface_grid;

    using volume_layer_index = std::pair<uint32_t, uint32_t>;
    std::map<volume_layer_index, typename typed_detector::volume *> volumes;

    // Read in with a default context
    typename alignable_store::storage surface_transform_storage;
    typename alignable_store::context surface_default_context;

    // Flushable containers
    typename typed_detector::volume *c_volume = nullptr;
    typename typed_detector::geometry::surface_filling_container c_surfaces;
    typename typed_detector::geometry::surface_mask_container c_masks;
    typename typed_detector::transform_container c_transforms;

    std::map<volume_layer_index, array_type<scalar, 6>> volume_bounds;

    // Remember the r/z attachements
    std::map<scalar, std::vector<dindex>> r_min_attachments;
    std::map<scalar, std::vector<dindex>> z_min_attachments;
    scalar r_max = 0;
    scalar z_max = -std::numeric_limits<scalar>::max();

    /** Helper method to attach volumes to bins
     *
     * @param attachments The attachnment map
     * @param value the (eventually new) value for insertion
     * @param volume_index the index of the attached volume
     */
    auto attach_volume = [](std::map<scalar, std::vector<dindex>> &attachments,
                            scalar value, dindex volume_index) -> void {
        if (attachments.find(value) == attachments.end()) {
            attachments[value] = {volume_index};
        } else {
            attachments[value].push_back(volume_index);
        }
    };

    // (A) Pre-read the bounds values
    std::map<scalar, scalar> z_min_layer_volumes;
    std::map<scalar, scalar> z_max_layer_volumes;
    std::map<scalar, scalar> r_min_layer_volumes;
    std::map<scalar, scalar> r_max_layer_volumes;

    while (lv_reader.read(io_layer_volume)) {
        volume_layer_index c_index = {io_layer_volume.volume_id,
                                      io_layer_volume.layer_id};
        array_type<scalar, 6> c_bounds = {
            io_layer_volume.min_v0, io_layer_volume.max_v0,
            io_layer_volume.min_v1, io_layer_volume.max_v1,
            io_layer_volume.min_v2, io_layer_volume.max_v2,
        };
        volume_bounds[c_index] = c_bounds;

        // Register low, high volume
        if (io_layer_volume.layer_id % 2 == 0) {
            z_min_layer_volumes[io_layer_volume.min_v1] =
                io_layer_volume.min_v1;
            z_max_layer_volumes[-1. * io_layer_volume.max_v1] =
                io_layer_volume.max_v1;
            r_min_layer_volumes[io_layer_volume.min_v0] =
                io_layer_volume.min_v0;
            r_max_layer_volumes[-1. * io_layer_volume.max_v0] =
                io_layer_volume.max_v0;
        }
    }
    /** Helper function to cluster boundaries
     *
     * @param boundaries is the unclustered boundaries map
     * @param tolerance is the tolerance parameter in which a cluster can lie
     * @param flip is a reverse flag for upper boundaries
     *
     */
    auto cluster_boundaries = [&](std::map<scalar, scalar> &boundaries,
                                  scalar tolerance, int flip = 1) -> void {
        scalar last_ = std::numeric_limits<scalar>::max();
        for (auto &[key, boundary] : boundaries) {
            // Do not adust the last one for max values
            if (flip < 0 and key == boundaries.begin()->first) {
                continue;
            }

            if (std::abs(last_ - flip * key) < tolerance) {
                boundary = last_;
            }
            last_ = boundary;
        }
    };

    // Cluster boundary synchronization
    cluster_boundaries(z_min_layer_volumes, 5.);
    cluster_boundaries(z_max_layer_volumes, 5., -1);
    cluster_boundaries(r_min_layer_volumes, 5.);
    cluster_boundaries(r_max_layer_volumes, 5., -1);

    /** Helper functions to find and replace in case
     *
     * @param value is the value in question
     * @param value_map is the map for the replacement value
     *
     **/
    auto find_and_replace = [](scalar &value,
                               const std::map<scalar, scalar> &value_map,
                               int flip = 1) -> void {
        // synchronize lower bound
        if (value_map.find(flip * value) != value_map.end()) {
            value = value_map.find(flip * value)->second;
        }
    };

    /** Helper function to return syncrhonized boundary objects
     *
     * @param bounds the unsynchronized bounds object
     * @param gap_volume an indicator if its a gap volume
     **/
    auto synchronize_bounds = [&](const array_type<scalar, 6> &bounds,
                                  bool gap_volume) -> array_type<scalar, 6> {
        scalar r_min = bounds[0];
        scalar r_max = bounds[1];
        scalar z_min = bounds[2];
        scalar z_max = bounds[3];
        scalar phi_min = bounds[4];
        scalar phi_max = bounds[5];

        if (not gap_volume) {
            find_and_replace(r_min, r_min_layer_volumes);
            find_and_replace(r_max, r_max_layer_volumes, -1);
            find_and_replace(z_min, z_min_layer_volumes);
            find_and_replace(z_max, z_max_layer_volumes, -1);
        } else {
            if (std::abs(z_max + z_min) < 0.1) {
                find_and_replace(r_min, r_max_layer_volumes, -1);
                find_and_replace(r_max, r_min_layer_volumes);
                find_and_replace(z_min, z_min_layer_volumes);
                find_and_replace(z_max, z_max_layer_volumes, -1);
            } else {
                find_and_replace(r_min, r_min_layer_volumes);
                find_and_replace(r_max, r_max_layer_volumes, -1);
                find_and_replace(z_min, z_max_layer_volumes, -1);
                find_and_replace(z_max, z_min_layer_volumes);
            }
        }

        return {r_min, r_max, z_min, z_max, phi_min, phi_max};
    };

    // Create the surface finders & reserve
    std::map<volume_layer_index, dindex> surface_finder_entries;

    using surfaces_r_axis = typename typed_detector::surfaces_regular_axis;
    using surfaces_z_axis = typename typed_detector::surfaces_regular_axis;
    using surfaces_phi_axis = typename typed_detector::surfaces_circular_axis;

    using surfaces_r_phi_grid =
        typename typed_detector::surfaces_regular_circular_grid;
    using surfaces_z_phi_grid =
        typename typed_detector::surfaces_regular_circular_grid;
    using surfaces_finder = typename typed_detector::surfaces_finder;

    vector_type<surfaces_finder> detector_surfaces_finders;

    // (B) Pre-read the grids & create local object finders
    while (sg_reader.read(io_surface_grid)) {
        volume_layer_index c_index = {io_surface_grid.volume_id,
                                      io_surface_grid.layer_id};

        surface_finder_entries[c_index] = detector_surfaces_finders.size();

        bool is_disk = (io_surface_grid.type_loc0 == 3);

        // Prepare z axis parameters
        scalar z_min = is_disk ? std::numeric_limits<scalar>::min()
                               : io_surface_grid.min_loc1;
        scalar z_max = is_disk ? std::numeric_limits<scalar>::max()
                               : io_surface_grid.max_loc1;
        dindex z_bins =
            is_disk ? 1u : static_cast<dindex>(io_surface_grid.nbins_loc1);

        // Prepare r axis parameters
        scalar r_min = is_disk ? io_surface_grid.min_loc0 : 0.;
        scalar r_max = is_disk ? io_surface_grid.max_loc0
                               : std::numeric_limits<scalar>::max();
        dindex r_bins =
            is_disk ? static_cast<dindex>(io_surface_grid.nbins_loc0) : 1u;

        // Prepare phi axis parameters
        scalar phi_min =
            is_disk ? io_surface_grid.min_loc1 : io_surface_grid.min_loc0;
        scalar phi_max =
            is_disk ? io_surface_grid.max_loc1 : io_surface_grid.max_loc0;
        dindex phi_bins = is_disk
                              ? static_cast<dindex>(io_surface_grid.nbins_loc1)
                              : static_cast<dindex>(io_surface_grid.nbins_loc0);

        surfaces_z_axis z_axis{z_bins, z_min, z_max};
        surfaces_r_axis r_axis{r_bins, r_min, r_max};
        surfaces_phi_axis phi_axis{phi_bins, phi_min, phi_max};

        // negative / positive / inner / outer
<<<<<<< HEAD
        surfaces_r_phi_grid rphi_grid_n(r_axis, phi_axis, resource);
        surfaces_r_phi_grid rphi_grid_p(r_axis, phi_axis, resource);
        surfaces_z_phi_grid zphi_grid_i{z_axis, phi_axis, resource};
        surfaces_z_phi_grid zphi_grid_o{z_axis, phi_axis, resource};
=======
        surfaces_r_phi_grid rphi_grid_n(r_axis, phi_axis);
        surfaces_r_phi_grid rphi_grid_p(r_axis, phi_axis);
        surfaces_z_phi_grid zphi_grid_i{z_axis, phi_axis};
        surfaces_z_phi_grid zphi_grid_o{z_axis, phi_axis};
>>>>>>> 1dca9a98

        detector_surfaces_finders.push_back(rphi_grid_n);
        detector_surfaces_finders.push_back(rphi_grid_p);
        detector_surfaces_finders.push_back(zphi_grid_i);
        detector_surfaces_finders.push_back(zphi_grid_o);
    }

    // (C) Read the surfaces and fill it
    while (s_reader.read(io_surface)) {
        volume_layer_index c_index = {io_surface.volume_id,
                                      io_surface.layer_id};
        auto c_volume_itr = volumes.find(c_index);
        if (c_volume_itr == volumes.end()) {
            // Flush the former information / c_volume still points to the prior
            // volume
            if (c_volume != nullptr) {
<<<<<<< HEAD
                d.template add_objects<typed_detector::e_surface>(
                    *c_volume, c_surfaces, c_masks, c_transforms,
                    surface_default_context);

                c_surfaces =
                    typename typed_detector::surface_filling_container();
                c_masks = typename typed_detector::surface_mask_container();
=======
                d.add_surfaces(*c_volume, c_surfaces, c_masks, c_transforms,
                               surface_default_context);

                c_surfaces = typename typed_detector::geometry::
                    surface_filling_container();
                c_masks =
                    typename typed_detector::geometry::surface_mask_container();
>>>>>>> 1dca9a98
                c_transforms = typename typed_detector::transform_container();
            }

            // Create a new volume & assign
            std::string volume_name = detector_name;
            volume_name +=
                std::string("_vol_") + std::to_string(io_surface.volume_id);
            volume_name +=
                std::string("_lay_") + std::to_string(io_surface.layer_id);
            // Find and fill the bounds
            auto new_bounds = volume_bounds.find(c_index);
            if (new_bounds == volume_bounds.end()) {
                // Bounds not found, do not build the volume
                continue;
            }

            const auto &unsynchronized_volume_bounds = new_bounds->second;
            // Check if you need to synchronize
            bool is_gap = (io_surface.layer_id % 2 != 0);
            auto volume_bounds =
                synchronize_bounds(unsynchronized_volume_bounds, is_gap);

            // Check if this volume has a surface finder entry associated
            dindex surfaces_finder_entry = dindex_invalid;
            auto surface_finder_itr = surface_finder_entries.find(c_index);
            if (surface_finder_itr != surface_finder_entries.end()) {
                surfaces_finder_entry = surface_finder_itr->second;
            }

            auto &new_volume =
                d.new_volume(volume_name, volume_bounds, surfaces_finder_entry);

            // RZ attachment storage
            attach_volume(r_min_attachments, volume_bounds[0],
                          new_volume.index());
            attach_volume(z_min_attachments, volume_bounds[2],
                          new_volume.index());

            r_max = std::max(r_max, volume_bounds[1]);
            z_max = std::max(z_max, volume_bounds[3]);

            c_volume = &new_volume;
            // Insert to volume map
            volumes[c_index] = c_volume;
        } else {
            c_volume = c_volume_itr->second;
        }

        // Do not fill navigation layers
        if (io_surface.layer_id % 2 == 0) {

            // Read the transform
            vector3 t{io_surface.cx, io_surface.cy, io_surface.cz};
            vector3 x{io_surface.rot_xu, io_surface.rot_yu, io_surface.rot_zu};
            vector3 z{io_surface.rot_xw, io_surface.rot_yw, io_surface.rot_zw};

            // Translate the mask & add it to the mask container
            unsigned int bounds_type = io_surface.bounds_type;
            std::vector<scalar> bounds;
            bounds.push_back(io_surface.bound_param0);
            bounds.push_back(io_surface.bound_param1);
            bounds.push_back(io_surface.bound_param2);
            bounds.push_back(io_surface.bound_param3);
            bounds.push_back(io_surface.bound_param4);
            bounds.push_back(io_surface.bound_param5);
            bounds.push_back(io_surface.bound_param6);

            // Acts naming convention for bounds
<<<<<<< HEAD
            typename typed_detector::surface_mask_index mask_index = {
=======
            typename typed_detector::geometry::surface_mask_index mask_index = {
>>>>>>> 1dca9a98
                dindex_invalid, dindex_invalid};

            if (bounds_type == 1) {
                // Cylinder Bounds
                constexpr auto cylinder_context =
<<<<<<< HEAD
                    typed_detector::surface_cylinder::mask_context;
=======
                    typed_detector::geometry::surface_cylinder::mask_context;
>>>>>>> 1dca9a98

                // Add a new cylinder mask
                auto &cylinder_masks = std::get<cylinder_context>(c_masks);
                dindex cylinder_index = cylinder_masks.size();
                cylinder_masks.push_back(
                    {io_surface.bound_param0,
                     io_surface.cz - io_surface.bound_param1,
                     io_surface.cz + io_surface.bound_param1});
                // The read is valid: set the index
                mask_index = {cylinder_context, cylinder_index};

                // Build the cylinder transform
                auto &cylinder_transforms =
                    std::get<cylinder_context>(c_transforms);
                cylinder_transforms.emplace_back(surface_default_context, t, z,
                                                 x);

                // Save the corresponding surface
                auto &cylinder_surfaces = c_surfaces[cylinder_context];
                cylinder_surfaces.emplace_back(
                    cylinder_transforms.size(surface_default_context) - 1,
                    mask_index, c_volume->index(), io_surface.geometry_id);
            } else if (bounds_type == 3) {
                // Disc bounds
            } else if (bounds_type == 6) {
                // Rectangle bounds
                constexpr auto rectangle_context =
<<<<<<< HEAD
                    typed_detector::surface_rectangle::mask_context;
=======
                    typed_detector::geometry::surface_rectangle::mask_context;
>>>>>>> 1dca9a98

                // Add a new rectangle mask
                auto &rectangle_masks = std::get<rectangle_context>(c_masks);
                dindex rectangle_index = rectangle_masks.size();
                scalar half_x =
                    0.5 * (io_surface.bound_param2 - io_surface.bound_param0);
                scalar half_y =
                    0.5 * (io_surface.bound_param3 - io_surface.bound_param1);
                rectangle_masks.push_back({half_x, half_y});
                // The read is valid: set the index
                mask_index = {rectangle_context, rectangle_index};

                // Build the rectangle transform
                auto &rectangle_transforms =
                    std::get<rectangle_context>(c_transforms);
                rectangle_transforms.emplace_back(surface_default_context, t, z,
                                                  x);

                // Save the corresponding surface
                auto &rectangle_surfaces = c_surfaces[rectangle_context];
                rectangle_surfaces.emplace_back(
                    rectangle_transforms.size(surface_default_context) - 1,
                    mask_index, c_volume->index(), io_surface.geometry_id);
            } else if (bounds_type == 7) {
                // Trapezoid bounds
                constexpr auto trapezoid_context =
<<<<<<< HEAD
                    typed_detector::surface_trapezoid::mask_context;
=======
                    typed_detector::geometry::surface_trapezoid::mask_context;
>>>>>>> 1dca9a98

                // Add a new trapezoid mask
                auto &trapezoid_masks = std::get<trapezoid_context>(c_masks);
                dindex trapezoid_index = trapezoid_masks.size();
                trapezoid_masks.push_back({io_surface.bound_param0,
                                           io_surface.bound_param1,
                                           io_surface.bound_param2});
                // The read is valid: set the index
                mask_index = {trapezoid_context, trapezoid_index};

                // Build the trapezoid transform
                auto &trapezoid_transforms =
                    std::get<trapezoid_context>(c_transforms);
                trapezoid_transforms.emplace_back(surface_default_context, t, z,
                                                  x);

                // Save the corresponding surface
                auto &trapezoid_surfaces = c_surfaces[trapezoid_context];
                trapezoid_surfaces.push_back(
                    {trapezoid_transforms.size(surface_default_context) - 1,
                     mask_index, c_volume->index(), io_surface.geometry_id});
            } else if (bounds_type == 11) {
                // Annulus bounds
                constexpr auto annulus_context =
<<<<<<< HEAD
                    typed_detector::surface_annulus::mask_context;
=======
                    typed_detector::geometry::surface_annulus::mask_context;
>>>>>>> 1dca9a98

                // Add a new annulus mask
                auto &annulus_masks = std::get<annulus_context>(c_masks);
                dindex annulus_index = annulus_masks.size();
                annulus_masks.push_back(
                    {io_surface.bound_param0, io_surface.bound_param1,
                     io_surface.bound_param2, io_surface.bound_param3,
                     io_surface.bound_param4, io_surface.bound_param5,
                     io_surface.bound_param6});
                // The read is valid: set the index
                mask_index = {annulus_context, annulus_index};

                // Build the annulus transform
                auto &annulus_transforms =
                    std::get<annulus_context>(c_transforms);
                annulus_transforms.emplace_back(surface_default_context, t, z,
                                                x);

                // Save the corresponding surface
                auto &annulus_surfaces = c_surfaces[annulus_context];
                annulus_surfaces.emplace_back(
                    annulus_transforms.size(surface_default_context) - 1,
                    mask_index, c_volume->index(), io_surface.geometry_id);
            }
        }  // end of exclusion for navigation layers
    }

    /** Helper method to sort and remove duplicates
     *
     * @param att attribute vector for sorting and duplicate removal
     *
     * @return the key values
     */
    auto sort_and_remove_duplicates =
        [](std::map<scalar, std::vector<dindex>> &att) -> dvector<scalar> {
        dvector<scalar> keys;
        keys.reserve(att.size());
        for (auto [key, value] : att) {
            keys.push_back(key);
            std::sort(value.begin(), value.end());
            value.erase(std::unique(value.begin(), value.end()), value.end());
        }
        return keys;
    };

    // Drawing the lines for the grid search
    auto rs = sort_and_remove_duplicates(r_min_attachments);
    rs.push_back(r_max);
    auto zs = sort_and_remove_duplicates(z_min_attachments);
    zs.push_back(z_max);

    // Create axes and volume grid
    axis::irregular raxis{{rs}};
    axis::irregular zaxis{{zs}};

    typename typed_detector::volume_grid v_grid(std::move(raxis),
<<<<<<< HEAD
                                                std::move(zaxis), resource);
=======
                                                std::move(zaxis));
>>>>>>> 1dca9a98

    // A step into the volume (stepsilon), can be read in from the smallest
    // difference
    scalar stepsilon = 1.;

    // Run the bin association and write out
    surface_grid_entries_writer sge_writer("grid-entries.csv");
    bool write_grid_entries =
        (grid_entries_file_name.find("write") != std::string::npos);
    bool read_grid_entries =
        not grid_entries_file_name.empty() and not write_grid_entries and
        not(grid_entries_file_name.find("none") != std::string::npos);

    // Loop over the volumes
    // - fill the volume grid
    // - run the bin association
    for (auto [iv, v] : enumerate(d.volumes())) {
        // Get the volume bounds for filling
        const auto &v_bounds = v.bounds();

        dindex irl = v_grid.axis_p0().bin(v_bounds[0] + stepsilon);
        dindex irh = v_grid.axis_p0().bin(v_bounds[1] - stepsilon);
        dindex izl = v_grid.axis_p1().bin(v_bounds[2] + stepsilon);
        dindex izh = v_grid.axis_p1().bin(v_bounds[3] - stepsilon);
        dindex volume_index = v.index();

        auto r_low = v_grid.axis_p0().borders(irl)[0];
        auto r_high = v_grid.axis_p0().borders(irh)[1];
        auto z_low = v_grid.axis_p1().borders(izl)[0];
        auto z_high = v_grid.axis_p1().borders(izh)[1];

        bool is_cylinder = std::abs(v_bounds[1] - v_bounds[0]) <
                           std::abs(v_bounds[3] - v_bounds[2]);

        for (dindex ir = irl; ir <= irh; ++ir) {
            for (dindex iz = izl; iz <= izh; ++iz) {
                v_grid.populate(ir, iz, std::move(volume_index));
            }
        }

        dindex sfi = v.surfaces_finder_entry();
        if (sfi != dindex_invalid and write_grid_entries) {
            auto &grid = is_cylinder ? detector_surfaces_finders[sfi + 2]
                                     : detector_surfaces_finders[sfi];
            bin_association(surface_default_context, d, v, grid, {0.1, 0.1},
                            false);

            csv_surface_grid_entry csv_ge;
            csv_ge.detray_volume_id = static_cast<int>(iv);
            size_t nbins0 = grid.axis_p0().bins();
            size_t nbins1 = grid.axis_p1().bins();
            for (size_t b0 = 0; b0 < nbins0; ++b0) {
                for (size_t b1 = 0; b1 < nbins1; ++b1) {
                    csv_ge.detray_bin0 = b0;
                    csv_ge.detray_bin1 = b1;
                    for (auto e : grid.bin(b0, b1)) {
                        csv_ge.detray_entry = e;
                        sge_writer.append(csv_ge);
                    }
                }
            }
        }
    }

    // Fast option, read the grid entries back in
    if (read_grid_entries) {

        surface_grid_entries_reader sge_reader(grid_entries_file_name);
        csv_surface_grid_entry surface_grid_entry;
        while (sge_reader.read(surface_grid_entry)) {
            // Get the volume bounds for fillind
            const auto &v =
<<<<<<< HEAD
                d.indexed_volume(surface_grid_entry.detray_volume_id);
=======
                d.volume_by_index(surface_grid_entry.detray_volume_id);
>>>>>>> 1dca9a98
            const auto &v_bounds = v.bounds();
            dindex sfi = v.surfaces_finder_entry();
            if (sfi != dindex_invalid) {
                bool is_cylinder = std::abs(v_bounds[1] - v_bounds[0]) <
                                   std::abs(v_bounds[3] - v_bounds[2]);
                auto &grid = is_cylinder ? detector_surfaces_finders[sfi + 2]
                                         : detector_surfaces_finders[sfi];
                // Fill the entry
                grid.populate(
                    static_cast<dindex>(surface_grid_entry.detray_bin0),
                    static_cast<dindex>(surface_grid_entry.detray_bin1),
                    static_cast<dindex>(surface_grid_entry.detray_entry));
            }
        }
    }

    // Connect the cylindrical volumes
    connect_cylindrical_volumes<typed_detector, array_type, tuple_type,
                                vector_type>(d, v_grid);

    // Add the surface finders to the detector
    d.add_surfaces_finders(std::move(detector_surfaces_finders));

    // Add the volume grid to the detector
    d.add_volume_grid(std::move(v_grid));

    return d;
}

}  // namespace detray<|MERGE_RESOLUTION|>--- conflicted
+++ resolved
@@ -9,10 +9,7 @@
 
 #include <climits>
 #include <map>
-<<<<<<< HEAD
 #include <vecmem/memory/memory_resource.hpp>
-=======
->>>>>>> 1dca9a98
 #include <vector>
 
 #include "core/detector.hpp"
@@ -51,34 +48,18 @@
           typename alignable_store = static_transform_store<vector_type>,
           typename surface_source_link = dindex,
           typename bounds_source_link = dindex>
-<<<<<<< HEAD
-detector<array_type, tuple_type, vector_type, alignable_store,
-         surface_source_link, bounds_source_link>
-=======
 detector<array_type, tuple_type, vector_type, alignable_store>
->>>>>>> 1dca9a98
 detector_from_csv(const std::string &detector_name,
                   const std::string &surface_file_name,
                   const std::string &layer_volume_file_name,
                   const std::string &grid_file_name,
                   const std::string &grid_entries_file_name,
-<<<<<<< HEAD
                   vecmem::memory_resource &resource,
                   scalar r_sync_tolerance = 0., scalar z_sync_tolerance = 0.) {
-
-    using typed_detector =
-        detector<array_type, tuple_type, vector_type, alignable_store,
-                 surface_source_link, bounds_source_link>;
-
-    typed_detector d(detector_name, resource);
-=======
-                  scalar r_sync_tolerance = 0., scalar z_sync_tolerance = 0.) {
-
     using typed_detector =
         detector<array_type, tuple_type, vector_type, alignable_store>;
 
-    typed_detector d(detector_name);
->>>>>>> 1dca9a98
+    typed_detector d(detector_name, resource);
 
     // Surface reading
     surface_reader s_reader(surface_file_name);
@@ -289,17 +270,10 @@
         surfaces_phi_axis phi_axis{phi_bins, phi_min, phi_max};
 
         // negative / positive / inner / outer
-<<<<<<< HEAD
         surfaces_r_phi_grid rphi_grid_n(r_axis, phi_axis, resource);
         surfaces_r_phi_grid rphi_grid_p(r_axis, phi_axis, resource);
         surfaces_z_phi_grid zphi_grid_i{z_axis, phi_axis, resource};
         surfaces_z_phi_grid zphi_grid_o{z_axis, phi_axis, resource};
-=======
-        surfaces_r_phi_grid rphi_grid_n(r_axis, phi_axis);
-        surfaces_r_phi_grid rphi_grid_p(r_axis, phi_axis);
-        surfaces_z_phi_grid zphi_grid_i{z_axis, phi_axis};
-        surfaces_z_phi_grid zphi_grid_o{z_axis, phi_axis};
->>>>>>> 1dca9a98
 
         detector_surfaces_finders.push_back(rphi_grid_n);
         detector_surfaces_finders.push_back(rphi_grid_p);
@@ -316,15 +290,6 @@
             // Flush the former information / c_volume still points to the prior
             // volume
             if (c_volume != nullptr) {
-<<<<<<< HEAD
-                d.template add_objects<typed_detector::e_surface>(
-                    *c_volume, c_surfaces, c_masks, c_transforms,
-                    surface_default_context);
-
-                c_surfaces =
-                    typename typed_detector::surface_filling_container();
-                c_masks = typename typed_detector::surface_mask_container();
-=======
                 d.add_surfaces(*c_volume, c_surfaces, c_masks, c_transforms,
                                surface_default_context);
 
@@ -332,7 +297,6 @@
                     surface_filling_container();
                 c_masks =
                     typename typed_detector::geometry::surface_mask_container();
->>>>>>> 1dca9a98
                 c_transforms = typename typed_detector::transform_container();
             }
 
@@ -401,21 +365,13 @@
             bounds.push_back(io_surface.bound_param6);
 
             // Acts naming convention for bounds
-<<<<<<< HEAD
-            typename typed_detector::surface_mask_index mask_index = {
-=======
             typename typed_detector::geometry::surface_mask_index mask_index = {
->>>>>>> 1dca9a98
                 dindex_invalid, dindex_invalid};
 
             if (bounds_type == 1) {
                 // Cylinder Bounds
                 constexpr auto cylinder_context =
-<<<<<<< HEAD
-                    typed_detector::surface_cylinder::mask_context;
-=======
                     typed_detector::geometry::surface_cylinder::mask_context;
->>>>>>> 1dca9a98
 
                 // Add a new cylinder mask
                 auto &cylinder_masks = std::get<cylinder_context>(c_masks);
@@ -443,11 +399,7 @@
             } else if (bounds_type == 6) {
                 // Rectangle bounds
                 constexpr auto rectangle_context =
-<<<<<<< HEAD
-                    typed_detector::surface_rectangle::mask_context;
-=======
                     typed_detector::geometry::surface_rectangle::mask_context;
->>>>>>> 1dca9a98
 
                 // Add a new rectangle mask
                 auto &rectangle_masks = std::get<rectangle_context>(c_masks);
@@ -474,11 +426,7 @@
             } else if (bounds_type == 7) {
                 // Trapezoid bounds
                 constexpr auto trapezoid_context =
-<<<<<<< HEAD
-                    typed_detector::surface_trapezoid::mask_context;
-=======
                     typed_detector::geometry::surface_trapezoid::mask_context;
->>>>>>> 1dca9a98
 
                 // Add a new trapezoid mask
                 auto &trapezoid_masks = std::get<trapezoid_context>(c_masks);
@@ -503,11 +451,7 @@
             } else if (bounds_type == 11) {
                 // Annulus bounds
                 constexpr auto annulus_context =
-<<<<<<< HEAD
-                    typed_detector::surface_annulus::mask_context;
-=======
                     typed_detector::geometry::surface_annulus::mask_context;
->>>>>>> 1dca9a98
 
                 // Add a new annulus mask
                 auto &annulus_masks = std::get<annulus_context>(c_masks);
@@ -564,11 +508,7 @@
     axis::irregular zaxis{{zs}};
 
     typename typed_detector::volume_grid v_grid(std::move(raxis),
-<<<<<<< HEAD
                                                 std::move(zaxis), resource);
-=======
-                                                std::move(zaxis));
->>>>>>> 1dca9a98
 
     // A step into the volume (stepsilon), can be read in from the smallest
     // difference
@@ -641,11 +581,7 @@
         while (sge_reader.read(surface_grid_entry)) {
             // Get the volume bounds for fillind
             const auto &v =
-<<<<<<< HEAD
-                d.indexed_volume(surface_grid_entry.detray_volume_id);
-=======
                 d.volume_by_index(surface_grid_entry.detray_volume_id);
->>>>>>> 1dca9a98
             const auto &v_bounds = v.bounds();
             dindex sfi = v.surfaces_finder_entry();
             if (sfi != dindex_invalid) {
