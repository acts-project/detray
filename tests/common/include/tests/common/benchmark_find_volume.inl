--- conflicted
+++ resolved
@@ -25,39 +25,9 @@
 unsigned int gbench_repetitions = 0;
 #endif
 
-<<<<<<< HEAD
 vecmem::host_memory_resource host_mr;
 
-/** Read the detector from file */
-auto read_detector() {
-    auto env_d_d = std::getenv("DETRAY_TEST_DATA_DIR");
-    if (env_d_d == nullptr) {
-        throw std::ios_base::failure(
-            "Test data directory not found. Please set DETRAY_TEST_DATA_DIR.");
-    }
-    auto data_directory = std::string(env_d_d);
-
-    /*std::string name = "odd";
-    std::string surfaces = data_directory + "odd.csv";
-    std::string volumes = data_directory + "odd-layer-volumes.csv";
-    std::string grids = data_directory + "odd-surface-grids.csv";
-    std::string grid_entries = "";*/
-
-    std::string name = "tml";
-    std::string surfaces = data_directory + "tml.csv";
-    std::string volumes = data_directory + "tml-layer-volumes.csv";
-    std::string grids = data_directory + "tml-surface-grids.csv";
-    std::string grid_entries = "";
-    std::map<dindex, std::string> name_map{};
-
-    return detray::detector_from_csv<>(name, surfaces, volumes, grids,
-                                       grid_entries, name_map, host_mr);
-};
-
-auto d = read_detector();
-=======
-auto [d, name_map] = read_from_csv(tml_files);
->>>>>>> 15c29c3b
+auto [d, name_map] = read_from_csv(tml_files, host_mr);
 const unsigned int itest = 10000;
 
 namespace __plugin {
