--- conflicted
+++ resolved
@@ -7,12 +7,9 @@
 
 #include <gtest/gtest.h>
 
-<<<<<<< HEAD
-#include <vecmem/memory/host_memory_resource.hpp>
-=======
 #include <map>
 #include <string>
->>>>>>> b2fcd97e
+#include <vecmem/memory/host_memory_resource.hpp>
 
 #include "core/track.hpp"
 #include "core/transform_store.hpp"
@@ -47,11 +44,7 @@
 
     auto d = detector_from_csv<>("odd", surface_file, layer_volume_file,
                                  surface_grid_file, surface_grid_entries_file,
-<<<<<<< HEAD
-                                 host_mr);
-=======
-                                 name_map);
->>>>>>> b2fcd97e
+                                 name_map, host_mr);
 
     // Create the navigator
     using detray_navigator = navigator<decltype(d)>;
