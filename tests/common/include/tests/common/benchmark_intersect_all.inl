--- conflicted
+++ resolved
@@ -9,10 +9,7 @@
 
 #include <fstream>
 #include <iostream>
-<<<<<<< HEAD
 #include <vecmem/memory/host_memory_resource.hpp>
-=======
->>>>>>> b6426b91
 
 #include "core/detector.hpp"
 #include "core/transform_store.hpp"
@@ -56,11 +53,7 @@
     std::string grids = data_directory + "odd-surface-grids.csv";
     std::string grid_entries = "";
     return detray::detector_from_csv<>(name, surfaces, volumes, grids,
-<<<<<<< HEAD
                                        grid_entries, host_mr);
-=======
-                                       grid_entries);
->>>>>>> b6426b91
 };
 
 auto d = read_detector();
@@ -108,15 +101,6 @@
                 // Loop over volumes
                 for (const auto &v : d.volumes()) {
                     // Loop over surfaces
-<<<<<<< HEAD
-                    for (size_t si = v.surface_range()[0];
-                         si < v.surface_range()[1]; si++) {
-                        auto sfi_surface =
-                            intersect(track, surfaces[si],
-                                      d.transforms(v.surface_trf_range(),
-                                                   default_context),
-                                      masks);
-=======
                     for (size_t si = v.template range<get_surface_masks>()[0];
                          si < v.template range<get_surface_masks>()[1]; si++) {
                         auto sfi_surface = intersect(
@@ -125,7 +109,6 @@
                                 v.template trf_range<get_surface_masks>(),
                                 default_context),
                             masks);
->>>>>>> b6426b91
 
                         const auto &sfi = std::get<0>(sfi_surface);
 
@@ -136,12 +119,8 @@
                             if (stream_file)
                             {
                                 hit_out << sfi.p3[0] << "," << sfi.p3[1] << ","
-<<<<<<< HEAD
-                            << sfi.p3[2] << "\n";
-=======
                             << sfi.p3[2]
                             << "\n";
->>>>>>> b6426b91
                             }
                             state.ResumeTiming();*/
                             ++hits;
