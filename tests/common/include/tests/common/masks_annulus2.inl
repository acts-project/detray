--- conflicted
+++ resolved
@@ -81,11 +81,7 @@
                 intersection_status::e_inside);
 }
 
-<<<<<<< HEAD
 int main(int argc, char** argv) {
-=======
-int main(int argc, char **argv) {
->>>>>>> b6426b91
     ::testing::InitGoogleTest(&argc, argv);
 
     return RUN_ALL_TESTS();
