--- conflicted
+++ resolved
@@ -45,13 +45,8 @@
     trfs[geometry::e_trapezoid2].emplace_back(ctx0, t2);
     masks.template add_mask<geometry::e_trapezoid2>(1., 2., 3.);
 
-<<<<<<< HEAD
     detector d("test_detector", host_mr);
-    auto &v = d.new_volume("test_volume", {0., 10., -5., 5., -M_PI, M_PI});
-=======
-    detector d("test_detector");
     auto &v = d.new_volume({0., 10., -5., 5., -M_PI, M_PI});
->>>>>>> b2fcd97e
     d.template add_objects<geometry::e_surface>(v, surfaces, masks, trfs, ctx0);
 }
 
