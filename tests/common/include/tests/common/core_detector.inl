/** Detray library, part of the ACTS project (R&D line)
 *
 * (c) 2021 CERN for the benefit of the ACTS project
 *
 * Mozilla Public License Version 2.0
 */

#include <gtest/gtest.h>

<<<<<<< HEAD
#include <vecmem/memory/host_memory_resource.hpp>

=======
>>>>>>> b6426b91
#include "core/detector.hpp"
#include "core/transform_store.hpp"

/// @note __plugin has to be defined with a preprocessor command

// This tests the construction of a detector class
TEST(ALGEBRA_PLUGIN, detector) {
<<<<<<< HEAD
    vecmem::host_memory_resource host_mr;

=======
>>>>>>> b6426b91
    using namespace detray;
    using namespace __plugin;

    using detector = detector<>;

    static_transform_store<>::context ctx0;

    detector::transform_container trfs;
    detector::surface_mask_container masks;
    detector::surface_filling_container surfaces = {};

    /// Surface 0
    point3 t0{0., 0., 0.};
    trfs[detector::surface_rectangle::mask_context].emplace_back(ctx0, t0);
    detector::surface_rectangle rect = {-3., 3.};
    std::get<detector::surface_rectangle::mask_context>(masks).push_back(rect);

    /// Surface 1
    point3 t1{1., 0., 0.};
    trfs[detector::surface_annulus::mask_context].emplace_back(ctx0, t1);
    detector::surface_annulus anns = {1., 2., 3., 4., 5., 6., 7.};
    std::get<detector::surface_annulus::mask_context>(masks).push_back(anns);

    /// Surface 2
    point3 t2{2., 0., 0.};
    trfs[detector::surface_trapezoid::mask_context].emplace_back(ctx0, t2);
    detector::surface_trapezoid trap = {1., 2., 3.};
    std::get<detector::surface_trapezoid::mask_context>(masks).push_back(trap);

    detector d("test_detector", host_mr);
    auto &v = d.new_volume("test_volume", {0., 10., -5., 5., -M_PI, M_PI});
    d.template add_objects<detector::e_surface>(v, surfaces, masks, trfs, ctx0);
}

int main(int argc, char **argv) {
    ::testing::InitGoogleTest(&argc, argv);

    return RUN_ALL_TESTS();
}<|MERGE_RESOLUTION|>--- conflicted
+++ resolved
@@ -7,11 +7,8 @@
 
 #include <gtest/gtest.h>
 
-<<<<<<< HEAD
 #include <vecmem/memory/host_memory_resource.hpp>
 
-=======
->>>>>>> b6426b91
 #include "core/detector.hpp"
 #include "core/transform_store.hpp"
 
@@ -19,11 +16,8 @@
 
 // This tests the construction of a detector class
 TEST(ALGEBRA_PLUGIN, detector) {
-<<<<<<< HEAD
     vecmem::host_memory_resource host_mr;
 
-=======
->>>>>>> b6426b91
     using namespace detray;
     using namespace __plugin;
 
