/** Detray library, part of the ACTS project (R&D line)
 *
 * (c) 2021 CERN for the benefit of the ACTS project
 *
 * Mozilla Public License Version 2.0
 */

#include <gtest/gtest.h>

#include <iostream>
#include <map>
#include <string>
#include <vecmem/memory/host_memory_resource.hpp>

#include "core/detector.hpp"
#include "core/transform_store.hpp"
#include "io/csv_io.hpp"

/// @note __plugin has to be defined with a preprocessor command

// This tests the construction of a detector class
TEST(ALGEBRA_PLUGIN, read_detector) {
    vecmem::host_memory_resource host_mr;

    using namespace detray;

    auto env_d_d = std::getenv("DETRAY_TEST_DATA_DIR");
    if (env_d_d == nullptr) {
        throw std::ios_base::failure(
            "Test data directory not found. Please set DETRAY_TEST_DATA_DIR.");
    }
    auto data_directory = std::string(env_d_d);

    /*std::string name = "odd";
    std::string surfaces = data_directory + "odd.csv";
    std::string volumes = data_directory + "odd-layer-volumes.csv";
    std::string grids = data_directory + "odd-surface-grids.csv";
    std::string grid_entries = "";*/

    std::string name = "tml";
    std::string surfaces = data_directory + "tml.csv";
    std::string volumes = data_directory + "tml-layer-volumes.csv";
    std::string grids = data_directory + "tml-surface-grids.csv";
    std::string grid_entries = "";
    std::map<dindex, std::string> name_map{};

<<<<<<< HEAD
    auto d = detector_from_csv<>("odd", surface_file, layer_volume_file,
                                 surface_grid_file, surface_grid_entries_file,
                                 name_map, host_mr);
=======
    auto d = detector_from_csv<>(name, surfaces, volumes, grids, grid_entries,
                                 name_map);
>>>>>>> 431bb011

    std::cout << d.to_string(name_map) << std::endl;
}

int main(int argc, char **argv) {
    ::testing::InitGoogleTest(&argc, argv);

    return RUN_ALL_TESTS();
}<|MERGE_RESOLUTION|>--- conflicted
+++ resolved
@@ -44,14 +44,8 @@
     std::string grid_entries = "";
     std::map<dindex, std::string> name_map{};
 
-<<<<<<< HEAD
-    auto d = detector_from_csv<>("odd", surface_file, layer_volume_file,
-                                 surface_grid_file, surface_grid_entries_file,
+    auto d = detector_from_csv<>(name, surfaces, volumes, grids, grid_entries,
                                  name_map, host_mr);
-=======
-    auto d = detector_from_csv<>(name, surfaces, volumes, grids, grid_entries,
-                                 name_map);
->>>>>>> 431bb011
 
     std::cout << d.to_string(name_map) << std::endl;
 }
