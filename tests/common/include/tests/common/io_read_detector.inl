--- conflicted
+++ resolved
@@ -8,12 +8,9 @@
 #include <gtest/gtest.h>
 
 #include <iostream>
-<<<<<<< HEAD
-#include <vecmem/memory/host_memory_resource.hpp>
-=======
 #include <map>
 #include <string>
->>>>>>> b2fcd97e
+#include <vecmem/memory/host_memory_resource.hpp>
 
 #include "core/detector.hpp"
 #include "core/transform_store.hpp"
@@ -44,11 +41,7 @@
 
     auto d = detector_from_csv<>("odd", surface_file, layer_volume_file,
                                  surface_grid_file, surface_grid_entries_file,
-<<<<<<< HEAD
-                                 host_mr);
-=======
-                                 name_map);
->>>>>>> b2fcd97e
+                                 name_map, host_mr);
 
     std::cout << d.to_string(name_map) << std::endl;
 }
