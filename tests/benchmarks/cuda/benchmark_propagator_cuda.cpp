/** Detray library, part of the ACTS project (R&D line)
 *
 * (c) 2022 CERN for the benefit of the ACTS project
 *
 * Mozilla Public License Version 2.0
 */

#include <benchmark/benchmark.h>

#include <covfie/core/field.hpp>
#include <vecmem/memory/binary_page_memory_resource.hpp>
#include <vecmem/memory/cuda/device_memory_resource.hpp>
#include <vecmem/memory/cuda/managed_memory_resource.hpp>

#include "benchmark_propagator_cuda_kernel.hpp"
#include "tests/common/tools/track_generators.hpp"
#include "vecmem/utils/cuda/copy.hpp"

using namespace detray;

// VecMem memory resource(s)
vecmem::host_memory_resource host_mr;
vecmem::cuda::managed_memory_resource mng_mr;
vecmem::cuda::device_memory_resource dev_mr;
vecmem::binary_page_memory_resource bp_mng_mr(mng_mr);

// detector configuration
constexpr std::size_t n_brl_layers = 4;
constexpr std::size_t n_edc_layers = 7;

void fill_tracks(vecmem::vector<free_track_parameters<transform3>> &tracks,
                 const unsigned int theta_steps, const unsigned int phi_steps) {
    // Set origin position of tracks
    const point3 ori{0., 0., 0.};
    const scalar mom_mag = 10. * unit_constants::GeV;

    // Iterate through uniformly distributed momentum directions
    for (auto traj : uniform_track_generator<free_track_parameters<transform3>>(
             theta_steps, phi_steps, ori, mom_mag)) {
        tracks.push_back(traj);
    }
}

static void BM_PROPAGATOR_CPU(benchmark::State &state) {

    // Create the toy geometry
    detector_host_type det =
        create_toy_geometry<darray, thrust::tuple, vecmem::vector,
                            vecmem::jagged_vector>(
            host_mr,
            field_type(field_type::backend_t::configuration_t{
                0.f, 0.f, 2.f * unit_constants::T}),
            n_brl_layers, n_edc_layers);

    // Create RK stepper
    rk_stepper_type s;

    // Create navigator
    navigator_host_type n;

    // Create propagator
    propagator_host_type p(std::move(s), std::move(n));

    for (auto _ : state) {

        // TODO: use fixture to build tracks
        state.PauseTiming();

        // Get tracks
        vecmem::vector<free_track_parameters<transform3>> tracks(&host_mr);
        fill_tracks(tracks, state.range(0), state.range(0));

        state.ResumeTiming();

        for (auto &track : tracks) {

            // Create the propagator state
<<<<<<< HEAD
            propagator_host_type::state p_state(track, B_field, det);
=======
            propagator_host_type::state p_state(track, det.get_bfield(), det);
>>>>>>> 0ca494da

            // Run propagation
            p.propagate(p_state);
        }
    }
}

static void BM_PROPAGATOR_CUDA(benchmark::State &state) {

    // Create the toy geometry
    detector_host_type det =
        create_toy_geometry<darray, thrust::tuple, vecmem::vector,
                            vecmem::jagged_vector>(bp_mng_mr, n_brl_layers,
                                                   n_edc_layers);

    // Get detector data
    auto det_data = get_data(det);

    // vecmem copy helper object
    vecmem::cuda::copy copy;

    for (auto _ : state) {

        state.PauseTiming();

        // Get tracks
        vecmem::vector<free_track_parameters<transform3>> tracks(&bp_mng_mr);
        fill_tracks(tracks, state.range(0), state.range(0));

        state.ResumeTiming();

        // Get tracks data
        auto tracks_data = vecmem::get_data(tracks);

        // Create navigator candidates buffer
        auto candidates_buffer =
            create_candidates_buffer(det, tracks.size(), dev_mr, &mng_mr);
        copy.setup(candidates_buffer);

        // Run the propagator test for GPU device
        propagator_benchmark(det_data, tracks_data, candidates_buffer);
    }
}

BENCHMARK(BM_PROPAGATOR_CPU)->RangeMultiplier(2)->Range(8, 256);
BENCHMARK(BM_PROPAGATOR_CUDA)->RangeMultiplier(2)->Range(8, 256);

BENCHMARK_MAIN();<|MERGE_RESOLUTION|>--- conflicted
+++ resolved
@@ -75,11 +75,7 @@
         for (auto &track : tracks) {
 
             // Create the propagator state
-<<<<<<< HEAD
-            propagator_host_type::state p_state(track, B_field, det);
-=======
             propagator_host_type::state p_state(track, det.get_bfield(), det);
->>>>>>> 0ca494da
 
             // Run propagation
             p.propagate(p_state);
