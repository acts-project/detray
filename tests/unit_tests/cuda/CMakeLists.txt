# Detray library, part of the ACTS project (R&D line)
#
# (c) 2021 CERN for the benefit of the ACTS project
#
# Mozilla Public License Version 2.0

# Enable CUDA as a language.
enable_language(CUDA)

add_detray_test(grids_grid2_cuda
  "grids_grid2_cuda.cpp"
  "grids_grid2_cuda_kernel.hpp"
  "grids_grid2_cuda_kernel.cu"
  LINK_LIBRARIES
  vecmem::cuda)

# make unit tests for multiple algebras
# Currently vc and smatrix is not supported
list(APPEND algebras "array;eigen")

foreach(algebra ${algebras})

  # transform store test
  add_detray_test(${algebra}_transform_store_cuda
    "transform_store_cuda.cpp"
    "transform_store_cuda_kernel.hpp"
    "transform_store_cuda_kernel.cu"
    LINK_LIBRARIES
    vecmem::cuda detray::${algebra})
  target_compile_definitions(detray_test_${algebra}_transform_store_cuda PRIVATE ${algebra}=${algebra})

  # mask store test
  add_detray_test(${algebra}_mask_store_cuda
    "mask_store_cuda.cpp"
    "mask_store_cuda_kernel.hpp"
    "mask_store_cuda_kernel.cu"
    LINK_LIBRARIES
    vecmem::cuda detray::${algebra})
  target_compile_definitions(detray_test_${algebra}_mask_store_cuda PRIVATE ${algebra}=${algebra})
<<<<<<< HEAD

  # index geometry test
  add_detray_test(${algebra}_index_geometry_cuda
    "index_geometry_cuda.cpp"
    "index_geometry_cuda_kernel.hpp"
    "index_geometry_cuda_kernel.cu"
    LINK_LIBRARIES
    vecmem::cuda detray::${algebra})
  target_compile_definitions(detray_test_${algebra}_index_geometry_cuda PRIVATE ${algebra}=${algebra})

  # unified index geometry test
  add_detray_test(${algebra}_unified_index_geometry_cuda
    "unified_index_geometry_cuda.cpp"
    "unified_index_geometry_cuda_kernel.hpp"
    "unified_index_geometry_cuda_kernel.cu"
    LINK_LIBRARIES
    vecmem::cuda detray::${algebra})
  target_compile_definitions(detray_test_${algebra}_unified_index_geometry_cuda PRIVATE ${algebra}=${algebra})
=======
  
  # mask store test
  add_detray_test(${algebra}_tuple_test_cuda
    "tuple_test_cuda.cpp"
    "tuple_test_cuda_kernel.hpp"
    "tuple_test_cuda_kernel.cu"
    LINK_LIBRARIES
    vecmem::cuda detray::${algebra})
  target_compile_definitions(detray_test_${algebra}_tuple_test_cuda PRIVATE ${algebra}=${algebra})
>>>>>>> dece59d8

endforeach()
<|MERGE_RESOLUTION|>--- conflicted
+++ resolved
@@ -37,7 +37,15 @@
     LINK_LIBRARIES
     vecmem::cuda detray::${algebra})
   target_compile_definitions(detray_test_${algebra}_mask_store_cuda PRIVATE ${algebra}=${algebra})
-<<<<<<< HEAD
+
+  # tuple test
+  add_detray_test(${algebra}_tuple_test_cuda
+    "tuple_test_cuda.cpp"
+    "tuple_test_cuda_kernel.hpp"
+    "tuple_test_cuda_kernel.cu"
+    LINK_LIBRARIES
+    vecmem::cuda detray::${algebra})
+  target_compile_definitions(detray_test_${algebra}_tuple_test_cuda PRIVATE ${algebra}=${algebra})
 
   # index geometry test
   add_detray_test(${algebra}_index_geometry_cuda
@@ -56,16 +64,5 @@
     LINK_LIBRARIES
     vecmem::cuda detray::${algebra})
   target_compile_definitions(detray_test_${algebra}_unified_index_geometry_cuda PRIVATE ${algebra}=${algebra})
-=======
   
-  # mask store test
-  add_detray_test(${algebra}_tuple_test_cuda
-    "tuple_test_cuda.cpp"
-    "tuple_test_cuda_kernel.hpp"
-    "tuple_test_cuda_kernel.cu"
-    LINK_LIBRARIES
-    vecmem::cuda detray::${algebra})
-  target_compile_definitions(detray_test_${algebra}_tuple_test_cuda PRIVATE ${algebra}=${algebra})
->>>>>>> dece59d8
-
 endforeach()
