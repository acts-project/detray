--- conflicted
+++ resolved
@@ -59,11 +59,7 @@
     mag_field_t mag_field(
         mag_field_t::backend_t::configuration_t{B[0], B[1], B[2]});
     prop_state<crk_stepper_t::state, nav_state> propagation{
-<<<<<<< HEAD
-        crk_stepper_t::state(in_param, mag_field), nav_state{}};
-=======
         crk_stepper_t::state(in_param, trf, mag_field), nav_state{}};
->>>>>>> 0ca494da
     crk_stepper_t::state &crk_state = propagation._stepping;
     nav_state &n_state = propagation._navigation;
 
@@ -123,6 +119,6 @@
             EXPECT_NEAR(matrix_operator().element(bcov_cpu, i, j),
                         matrix_operator().element(bcov_cuda, i, j), epsilon);
         }
-   }
-   */
+    }
+    */
 }