--- conflicted
+++ resolved
@@ -273,12 +273,8 @@
 
         for (unsigned int i_y = 0; i_y < yaxis.bins(); i_y++) {
             for (unsigned int i_x = 0; i_x < xaxis.bins(); i_x++) {
-<<<<<<< HEAD
-                test::point3 tp(
+                test::point3<detray::scalar> tp(
                     {static_cast<scalar>(i_x), static_cast<scalar>(i_y), 0.});
-=======
-                test::point3<detray::scalar> tp({i_x, i_y, 0.});
->>>>>>> bfe7ed48
                 g2.populate(i_x, i_y, std::move(tp));
             }
         }
