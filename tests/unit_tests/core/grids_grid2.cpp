--- conflicted
+++ resolved
@@ -5,25 +5,6 @@
  * Mozilla Public License Version 2.0
  */
 
-<<<<<<< HEAD
-#include <gtest/gtest.h>
-
-#include <climits>
-#include <vecmem/memory/host_memory_resource.hpp>
-
-#include "grids/axis.hpp"
-#include "grids/grid2.hpp"
-#include "grids/populator.hpp"
-#include "grids/serializer2.hpp"
-#include "tests/common/test_defs.hpp"
-#include "utils/indexing.hpp"
-
-using namespace detray;
-
-TEST(grids, grid2_replace_populator) {
-    vecmem::host_memory_resource host_mr;
-
-=======
 // detray test
 #include "tests/common/test_defs.hpp"
 
@@ -41,7 +22,8 @@
 using namespace detray;
 
 TEST(grids, grid2_replace_populator) {
->>>>>>> b6426b91
+    vecmem::host_memory_resource host_mr;
+
     replace_populator<> replacer;
     serializer2 serializer;
 
@@ -120,10 +102,7 @@
 }
 
 TEST(grids, grid2_complete_populator) {
-<<<<<<< HEAD
-    vecmem::host_memory_resource host_mr;
-=======
->>>>>>> b6426b91
+    vecmem::host_memory_resource host_mr;
 
     complete_populator<3, false> completer;
     serializer2 serializer;
@@ -197,10 +176,7 @@
 }
 
 TEST(grids, grid2_attach_populator) {
-<<<<<<< HEAD
-    vecmem::host_memory_resource host_mr;
-=======
->>>>>>> b6426b91
+    vecmem::host_memory_resource host_mr;
 
     attach_populator<> attacher;
     serializer2 serializer;
@@ -255,13 +231,9 @@
 }
 
 TEST(grids, grid2_shift) {
-<<<<<<< HEAD
     vecmem::host_memory_resource host_mr;
 
     replace_populator<dindex> replacer(0);
-=======
-    replace_populator<dindex, 0> replacer;
->>>>>>> b6426b91
     serializer2 serializer;
 
     axis::regular<> xaxis{10, -5., 5.};
@@ -281,11 +253,8 @@
 }
 
 TEST(grids, grid2_irregular_replace) {
-<<<<<<< HEAD
-    vecmem::host_memory_resource host_mr;
-
-=======
->>>>>>> b6426b91
+    vecmem::host_memory_resource host_mr;
+
     replace_populator<> replacer;
     serializer2 serializer;
 
