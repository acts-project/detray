/** Detray library, part of the ACTS project (R&D line)
 *
 * (c) 2020 CERN for the benefit of the ACTS project
 *
 * Mozilla Public License Version 2.0
 */

<<<<<<< HEAD
=======
// detray test
#include "tests/common/test_defs.hpp"

// detray core
>>>>>>> b6426b91
#include <gtest/gtest.h>

#include <climits>

#include "grids/populator.hpp"
<<<<<<< HEAD
#include "tests/common/test_defs.hpp"
=======
>>>>>>> b6426b91
#include "utils/indexing.hpp"

using namespace detray;

TEST(grids, replace_populator) {
    replace_populator<> replacer;
    dindex stored = 3;
    replacer(stored, 2);
    EXPECT_EQ(stored, 2u);

    replacer(stored, 42);
    EXPECT_EQ(stored, 42u);
}

TEST(grids, complete_populator) {

    using cpopulator4 = complete_populator<4>;
    cpopulator4 completer;

<<<<<<< HEAD
    cpopulator4::store_value stored = {completer.kInvalid, completer.kInvalid,
                                       completer.kInvalid, completer.kInvalid};
=======
    cpopulator4::store_value stored = {
        cpopulator4::invalid_value, cpopulator4::invalid_value,
        cpopulator4::invalid_value, cpopulator4::invalid_value};
>>>>>>> b6426b91

    cpopulator4::store_value test = stored;
    test[0] = 9u;
    completer(stored, 9);
    EXPECT_EQ(stored, test);

    test[1] = 3u;
    completer(stored, 3);
    EXPECT_EQ(stored, test);

    using sort_cpopulator4 = complete_populator<4, true>;
    sort_cpopulator4 sort_completer;

    test = {0, 3, 9, 1000};
    sort_completer(stored, 1000);
    sort_completer(stored, 0);
    EXPECT_EQ(stored, test);
}

TEST(grids, attach_populator) {
    // Attch populator without sorting
    attach_populator<> attacher;
    attach_populator<>::store_value stored = {3};
    attacher(stored, 2);
    attach_populator<>::store_value test = {3u, 2u};
    EXPECT_EQ(stored, test);

    attacher(stored, 42);
    test = {3u, 2u, 42u};
    EXPECT_EQ(stored, test);

    // Attach populator with sorting
    attach_populator<true> sort_attacher;
    sort_attacher(stored, 11);
    test = {2u, 3u, 11u, 42u};
    EXPECT_EQ(stored, test);
}

int main(int argc, char **argv) {
    ::testing::InitGoogleTest(&argc, argv);

    return RUN_ALL_TESTS();
}<|MERGE_RESOLUTION|>--- conflicted
+++ resolved
@@ -5,22 +5,14 @@
  * Mozilla Public License Version 2.0
  */
 
-<<<<<<< HEAD
-=======
+#include <gtest/gtest.h>
+#include <climits>
+
 // detray test
 #include "tests/common/test_defs.hpp"
 
 // detray core
->>>>>>> b6426b91
-#include <gtest/gtest.h>
-
-#include <climits>
-
 #include "grids/populator.hpp"
-<<<<<<< HEAD
-#include "tests/common/test_defs.hpp"
-=======
->>>>>>> b6426b91
 #include "utils/indexing.hpp"
 
 using namespace detray;
@@ -40,14 +32,8 @@
     using cpopulator4 = complete_populator<4>;
     cpopulator4 completer;
 
-<<<<<<< HEAD
     cpopulator4::store_value stored = {completer.kInvalid, completer.kInvalid,
                                        completer.kInvalid, completer.kInvalid};
-=======
-    cpopulator4::store_value stored = {
-        cpopulator4::invalid_value, cpopulator4::invalid_value,
-        cpopulator4::invalid_value, cpopulator4::invalid_value};
->>>>>>> b6426b91
 
     cpopulator4::store_value test = stored;
     test[0] = 9u;
